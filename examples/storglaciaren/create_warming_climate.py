--- conflicted
+++ resolved
@@ -1,9 +1,5 @@
 #!/usr/bin/env python3
-<<<<<<< HEAD
-# Copyright (C) 2017 Andy Aschwanden
-=======
 # Copyright (C) 2017, 2020 Andy Aschwanden
->>>>>>> 67885791
 
 import numpy as np
 import time
