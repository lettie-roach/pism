--- conflicted
+++ resolved
@@ -32,11 +32,7 @@
 fracture.initialize()
 
 # read in the velocity field
-<<<<<<< HEAD
-velocity = PISM.IceModelVec2V(grid, "_ssa_bc", PISM.WITHOUT_GHOSTS)
-=======
 velocity = PISM.IceModelVec2V(grid, "_bc", PISM.WITHOUT_GHOSTS)
->>>>>>> 67885791
 velocity.set_attrs("", "x-component of the ice velocity", "m s-1", "m s-1", "", 0)
 velocity.set_attrs("", "y-component of the ice velocity", "m s-1", "m s-1", "", 1)
 velocity.regrid(filename)
