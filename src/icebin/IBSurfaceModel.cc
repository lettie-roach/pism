// Copyright (C) 2008-2020 PISM Authors
//
// This file is part of PISM.
//
// PISM is free software; you can redistribute it and/or modify it under the
// terms of the GNU General Public License as published by the Free Software
// Foundation; either version 3 of the License, or (at your option) any later
// version.
//
// PISM is distributed in the hope that it will be useful, but WITHOUT ANY
// WARRANTY; without even the implied warranty of MERCHANTABILITY or FITNESS
// FOR A PARTICULAR PURPOSE.  See the GNU General Public License for more
// details.
//
// You should have received a copy of the GNU General Public License
// along with PISM; if not, write to the Free Software
// Foundation, Inc., 51 Franklin St, Fifth Floor, Boston, MA  02110-1301  USA

#include <gsl/gsl_math.h>       // GSL_NAN

#include "pism/util/IceGrid.hh"
#include "pism/util/MaxTimestep.hh"
#include "pism/util/Vars.hh"
#include "pism/util/io/File.hh"
#include "pism/util/pism_utilities.hh"
#include "pism/icebin/IBSurfaceModel.hh"

using namespace std;

namespace pism {
namespace icebin {

///// Constant-in-time surface model for accumulation,
///// ice surface temperature parameterized as in PISM-IBSurfaceModel dependent on latitude and surface elevation


<<<<<<< HEAD
void IBSurfaceModel::create(pism::IceModelVec2S &vec, std::string const &name)
{
    vec.create(m_grid, name, WITHOUT_GHOSTS);
    vecs.push_back(make_pair(name, &vec));
}


IBSurfaceModel::IBSurfaceModel(IceGrid::ConstPtr g) : SurfaceModel(g) {
  printf("BEGIN IBSurfaceModel::allocate_IBSurfaceModel()\n");

  create(massxfer, "massxfer");
  massxfer.set_attrs("climate_state",
    "Mass of ice being transferred Stieglitz --> Icebin",
    "kg m-2 s-1", "land_ice_surface_specific_mass_balance");
//  massxfer.metadata().set_string("glaciological_units", "kg m-2 year-1");
//  massxfer.write_in_glaciological_units = true;

  create(enthxfer, "enthxfer");
  enthxfer.set_attrs("climate_state",
    "Enthalpy of ice being transferred Stieglitz --> Icebin",
    "W m-2", "land_ice_surface_specific_enth_balance");


  // ------- Used only for mass/energy budget
  create(deltah, "deltah");
  deltah.set_attrs(
      "climate_state", "enthalpy of constant-in-time ice-equivalent surface mass balance (accumulation/ablation) rate",
      "W m-2", "");

  // ------- Dirichlet Bondary condition derived from deltah
  create(ice_top_bc_temp, "ice_top_bc_temp");
  ice_top_bc_temp.set_attrs("climate_state",
    "Temperature of the Dirichlet B.C.",
    "K", "");

  create(ice_top_bc_wc, "ice_top_bc_wc");
  ice_top_bc_wc.set_attrs("climate_state",
    "Water content of the Dirichlet B.C.",
    "1", "");

=======
IBSurfaceModel::IBSurfaceModel(IceGrid::ConstPtr g)
  : SurfaceModel(g),
    icebin_wflux(m_grid, "icebin_wflux", WITHOUT_GHOSTS),
    icebin_deltah(m_grid, "icebin_deltah", WITHOUT_GHOSTS),
    icebin_massxfer(m_grid, "icebin_massxfer", WITHOUT_GHOSTS),
    icebin_enthxfer(m_grid, "icebin_enthxfer", WITHOUT_GHOSTS),
    surface_temp(m_grid, "surface_temp", WITHOUT_GHOSTS)
{

  printf("BEGIN IBSurfaceModel::allocate_IBSurfaceModel()\n");
  icebin_wflux.set_attrs("climate_state",
                         "constant-in-time ice-equivalent surface mass balance (accumulation/ablation) rate",
                         "kg m-2 s-1", "kg m-2 year-1", "land_ice_surface_specific_mass_balance", 0);

  icebin_deltah.set_attrs(
      "climate_state",
      "enthalpy of constant-in-time ice-equivalent surface mass balance (accumulation/ablation) rate",
      "W m-2", "W m-2", "", 0);

  icebin_massxfer.set_attrs(
      "climate_state",
      "enthalpy of constant-in-time ice-equivalent surface mass balance (accumulation/ablation) rate",
      "kg m-2 s-1", "kg m-2 s-1", "", 0);

  icebin_enthxfer.set_attrs("climate_state", "constant-in-time heat flux through top surface",
                            "W m-2", "W m-2", "", 0);

  // This variable is computed from the inputs above.
  surface_temp.set_attrs("climate_state", "Temperature to use for Dirichlet B.C. at surface",
                         "K", "K", "", 0);
>>>>>>> 5440553b

  printf("END IBSurfaceModel::allocate_IBSurfaceModel()\n");
}

void IBSurfaceModel::init_impl(const Geometry &geometry) {
  (void) geometry;

  m_log->message(2, "* Initializing the IceBin interface surface model IBSurfaceModel.\n"
                    "  IceBin changes its state when surface conditions change.\n");

  // find PISM input file to read data from:
  m_input_file = process_input_options(m_grid->com, m_config).filename;

  // It doesn't matter what we set this to, it will be re-set later.
  for (auto vec=vecs.begin(); vec != vecs.end(); ++vec) {
    vec->second->set(0.0);
  }

  _initialized = true;
}

MaxTimestep IBSurfaceModel::max_timestep_impl(double t) const {
  (void)t;
  return MaxTimestep("surface icebin");
}

<<<<<<< HEAD
void IBSurfaceModel::ice_surface_mass_flux_impl(IceModelVec2S &result) {
  result.copy_from(massxfer);
}

void IBSurfaceModel::ice_surface_temperature_impl(IceModelVec2S &result) {
  result.copy_from(ice_top_bc_temp);
}

void IBSurfaceModel::ice_surface_liquid_water_fraction_impl(IceModelVec2S &result) {
  result.copy_from(ice_top_bc_wc);
}

void IBSurfaceModel::add_vars_to_output_impl(const std::string & /*keyword*/, std::set<std::string> &result) {
  for (auto vec=vecs.begin(); vec != vecs.end(); ++vec) {
    result.insert(vec->first);
  }
  // does not call atmosphere->add_vars_to_output().
}

void IBSurfaceModel::define_variables_impl(const std::set<std::string> &vars, const PIO &nc, IO_Type nctype) {
  SurfaceModel::define_variables_impl(vars, nc, nctype);

  for (auto vec=vecs.begin(); vec != vecs.end(); ++vec) {
    if (set_contains(vars, vec->first))
      vec->second->define(nc, nctype);
  }
}

void IBSurfaceModel::write_variables_impl(const std::set<std::string> &vars, const PIO &nc) {
  for (auto vec=vecs.begin(); vec != vecs.end(); ++vec) {
    if (set_contains(vars, vec->first)) vec->second->write(nc);
  }
=======
void IBSurfaceModel::update_impl(const Geometry &geometry, double t, double dt) {
  (void) geometry;
  (void) t;
  (void) dt;
}

const IceModelVec2S &IBSurfaceModel::mass_flux_impl() const {
  return icebin_massxfer;
}

const IceModelVec2S &IBSurfaceModel::temperature_impl() const {
  return surface_temp;
}

void IBSurfaceModel::define_model_state_impl(const File &output) const {
  SurfaceModel::define_model_state_impl(output);
  icebin_enthxfer.define(output);
  icebin_wflux.define(output);
  icebin_deltah.define(output);
  icebin_massxfer.define(output);
  surface_temp.define(output);
}

void IBSurfaceModel::write_model_state_impl(const File &output) const {
  SurfaceModel::write_model_state_impl(output);
  icebin_enthxfer.write(output);
  icebin_wflux.write(output);
  icebin_deltah.write(output);
  icebin_massxfer.write(output);
  surface_temp.write(output);
>>>>>>> 5440553b
}

} // end of namespace surface
} // end of namespace pism<|MERGE_RESOLUTION|>--- conflicted
+++ resolved
@@ -25,8 +25,6 @@
 #include "pism/util/pism_utilities.hh"
 #include "pism/icebin/IBSurfaceModel.hh"
 
-using namespace std;
-
 namespace pism {
 namespace icebin {
 
@@ -34,48 +32,6 @@
 ///// ice surface temperature parameterized as in PISM-IBSurfaceModel dependent on latitude and surface elevation
 
 
-<<<<<<< HEAD
-void IBSurfaceModel::create(pism::IceModelVec2S &vec, std::string const &name)
-{
-    vec.create(m_grid, name, WITHOUT_GHOSTS);
-    vecs.push_back(make_pair(name, &vec));
-}
-
-
-IBSurfaceModel::IBSurfaceModel(IceGrid::ConstPtr g) : SurfaceModel(g) {
-  printf("BEGIN IBSurfaceModel::allocate_IBSurfaceModel()\n");
-
-  create(massxfer, "massxfer");
-  massxfer.set_attrs("climate_state",
-    "Mass of ice being transferred Stieglitz --> Icebin",
-    "kg m-2 s-1", "land_ice_surface_specific_mass_balance");
-//  massxfer.metadata().set_string("glaciological_units", "kg m-2 year-1");
-//  massxfer.write_in_glaciological_units = true;
-
-  create(enthxfer, "enthxfer");
-  enthxfer.set_attrs("climate_state",
-    "Enthalpy of ice being transferred Stieglitz --> Icebin",
-    "W m-2", "land_ice_surface_specific_enth_balance");
-
-
-  // ------- Used only for mass/energy budget
-  create(deltah, "deltah");
-  deltah.set_attrs(
-      "climate_state", "enthalpy of constant-in-time ice-equivalent surface mass balance (accumulation/ablation) rate",
-      "W m-2", "");
-
-  // ------- Dirichlet Bondary condition derived from deltah
-  create(ice_top_bc_temp, "ice_top_bc_temp");
-  ice_top_bc_temp.set_attrs("climate_state",
-    "Temperature of the Dirichlet B.C.",
-    "K", "");
-
-  create(ice_top_bc_wc, "ice_top_bc_wc");
-  ice_top_bc_wc.set_attrs("climate_state",
-    "Water content of the Dirichlet B.C.",
-    "1", "");
-
-=======
 IBSurfaceModel::IBSurfaceModel(IceGrid::ConstPtr g)
   : SurfaceModel(g),
     icebin_wflux(m_grid, "icebin_wflux", WITHOUT_GHOSTS),
@@ -106,7 +62,6 @@
   // This variable is computed from the inputs above.
   surface_temp.set_attrs("climate_state", "Temperature to use for Dirichlet B.C. at surface",
                          "K", "K", "", 0);
->>>>>>> 5440553b
 
   printf("END IBSurfaceModel::allocate_IBSurfaceModel()\n");
 }
@@ -121,9 +76,11 @@
   m_input_file = process_input_options(m_grid->com, m_config).filename;
 
   // It doesn't matter what we set this to, it will be re-set later.
-  for (auto vec=vecs.begin(); vec != vecs.end(); ++vec) {
-    vec->second->set(0.0);
-  }
+  icebin_wflux.set(0.0);
+  icebin_deltah.set(0.0);
+  icebin_massxfer.set(0.0);
+  icebin_enthxfer.set(0.0);
+  surface_temp.set(0.0);
 
   _initialized = true;
 }
@@ -133,40 +90,6 @@
   return MaxTimestep("surface icebin");
 }
 
-<<<<<<< HEAD
-void IBSurfaceModel::ice_surface_mass_flux_impl(IceModelVec2S &result) {
-  result.copy_from(massxfer);
-}
-
-void IBSurfaceModel::ice_surface_temperature_impl(IceModelVec2S &result) {
-  result.copy_from(ice_top_bc_temp);
-}
-
-void IBSurfaceModel::ice_surface_liquid_water_fraction_impl(IceModelVec2S &result) {
-  result.copy_from(ice_top_bc_wc);
-}
-
-void IBSurfaceModel::add_vars_to_output_impl(const std::string & /*keyword*/, std::set<std::string> &result) {
-  for (auto vec=vecs.begin(); vec != vecs.end(); ++vec) {
-    result.insert(vec->first);
-  }
-  // does not call atmosphere->add_vars_to_output().
-}
-
-void IBSurfaceModel::define_variables_impl(const std::set<std::string> &vars, const PIO &nc, IO_Type nctype) {
-  SurfaceModel::define_variables_impl(vars, nc, nctype);
-
-  for (auto vec=vecs.begin(); vec != vecs.end(); ++vec) {
-    if (set_contains(vars, vec->first))
-      vec->second->define(nc, nctype);
-  }
-}
-
-void IBSurfaceModel::write_variables_impl(const std::set<std::string> &vars, const PIO &nc) {
-  for (auto vec=vecs.begin(); vec != vecs.end(); ++vec) {
-    if (set_contains(vars, vec->first)) vec->second->write(nc);
-  }
-=======
 void IBSurfaceModel::update_impl(const Geometry &geometry, double t, double dt) {
   (void) geometry;
   (void) t;
@@ -197,7 +120,6 @@
   icebin_deltah.write(output);
   icebin_massxfer.write(output);
   surface_temp.write(output);
->>>>>>> 5440553b
 }
 
 } // end of namespace surface
