// Copyright (C) 2011, 2012, 2013, 2014, 2015, 2016, 2017, 2018 PISM Authors
//
// This file is part of PISM.
//
// PISM is free software; you can redistribute it and/or modify it under the
// terms of the GNU General Public License as published by the Free Software
// Foundation; either version 3 of the License, or (at your option) any later
// version.
//
// PISM is distributed in the hope that it will be useful, but WITHOUT ANY
// WARRANTY; without even the implied warranty of MERCHANTABILITY or FITNESS
// FOR A PARTICULAR PURPOSE.  See the GNU General Public License for more
// details.
//
// You should have received a copy of the GNU General Public License
// along with PISM; if not, write to the Free Software
// Foundation, Inc., 51 Franklin St, Fifth Floor, Boston, MA  02110-1301  USA

#ifndef _IBSURFACEMODEL_H_
#define _IBSURFACEMODEL_H_

#include "pism/util/iceModelVec.hh"
#include "pism/coupler/AtmosphereModel.hh"
#include "pism/coupler/SurfaceModel.hh"

namespace pism {
namespace icebin {

//! \brief A class implementing a constant-in-time surface model for the surface mass balance.
//!
//! Reads data from a PISM input file.
//!
//! Ice surface temperature is parameterized as in PISM-IBSurfaceModel, using a latitude
//! and surface elevation-dependent formula.

class IBSurfaceModel : public pism::surface::SurfaceModel {
public:
  IBSurfaceModel(IceGrid::ConstPtr grid);

protected:
<<<<<<< HEAD
  virtual void init_impl();
  virtual void attach_atmosphere_model_impl(atmosphere::AtmosphereModel *input);
  virtual void ice_surface_mass_flux_impl(IceModelVec2S &result);
  virtual void ice_surface_temperature_impl(IceModelVec2S &result);
  virtual void ice_surface_liquid_water_fraction_impl(IceModelVec2S &result);
  virtual MaxTimestep max_timestep_impl(double t);
  virtual void update_impl(double my_t, double my_dt);
  virtual void get_diagnostics_impl(std::map<std::string, Diagnostic::Ptr> &dict,
                                    std::map<std::string, TSDiagnostic::Ptr> &ts_dict);
  virtual void write_variables_impl(const std::set<std::string> &vars, const PIO &nc);
  virtual void add_vars_to_output_impl(const std::string &keyword, std::set<std::string> &result);
  virtual void define_variables_impl(const std::set<std::string> &vars, const PIO &nc, IO_Type nctype);
=======
  virtual void init_impl(const Geometry &geometry);
  virtual void update_impl(const Geometry &geometry, double t, double dt);
  virtual MaxTimestep max_timestep_impl(double t) const;

  virtual void define_model_state_impl(const File &output) const;
  virtual void write_model_state_impl(const File &output) const;

  virtual const IceModelVec2S& mass_flux_impl() const;
  virtual const IceModelVec2S& temperature_impl() const;
>>>>>>> 5440553b

protected:
  bool _initialized;
  std::string m_input_file;

  // Organized list of the variables...
  std::vector<std::pair<std::string, pism::IceModelVec2S *>> vecs;

  // Used internally
  void create(pism::IceModelVec2S &vec, std::string const &name);


public:
  // ------ See icebin/contracts/modele_pism.cpp
  // Inputs from IceBin


  // Mass of ice being transferred GCM --> Ice Model
  pism::IceModelVec2S massxfer; // [kg m-2 s-1]
  // Enthalpy of ice being transferred Stieglitz --> Icebin
  pism::IceModelVec2S enthxfer; // [J m-2 s-1]

  // GCM's idea of energy transfer into ice sheet.
  // Used to compute mass/energy budget
  pism::IceModelVec2S deltah;

  // Temperature of the Dirichlet B.C.
  pism::IceModelVec2S ice_top_bc_temp;
  // Water content of the Dirichlet B.C.
  pism::IceModelVec2S ice_top_bc_wc;
};

} // end of namespace surface
} // end of namespace pism

#endif /* _IBSURFACEMODEL_H_ */<|MERGE_RESOLUTION|>--- conflicted
+++ resolved
@@ -38,20 +38,6 @@
   IBSurfaceModel(IceGrid::ConstPtr grid);
 
 protected:
-<<<<<<< HEAD
-  virtual void init_impl();
-  virtual void attach_atmosphere_model_impl(atmosphere::AtmosphereModel *input);
-  virtual void ice_surface_mass_flux_impl(IceModelVec2S &result);
-  virtual void ice_surface_temperature_impl(IceModelVec2S &result);
-  virtual void ice_surface_liquid_water_fraction_impl(IceModelVec2S &result);
-  virtual MaxTimestep max_timestep_impl(double t);
-  virtual void update_impl(double my_t, double my_dt);
-  virtual void get_diagnostics_impl(std::map<std::string, Diagnostic::Ptr> &dict,
-                                    std::map<std::string, TSDiagnostic::Ptr> &ts_dict);
-  virtual void write_variables_impl(const std::set<std::string> &vars, const PIO &nc);
-  virtual void add_vars_to_output_impl(const std::string &keyword, std::set<std::string> &result);
-  virtual void define_variables_impl(const std::set<std::string> &vars, const PIO &nc, IO_Type nctype);
-=======
   virtual void init_impl(const Geometry &geometry);
   virtual void update_impl(const Geometry &geometry, double t, double dt);
   virtual MaxTimestep max_timestep_impl(double t) const;
@@ -61,37 +47,20 @@
 
   virtual const IceModelVec2S& mass_flux_impl() const;
   virtual const IceModelVec2S& temperature_impl() const;
->>>>>>> 5440553b
 
 protected:
   bool _initialized;
   std::string m_input_file;
 
-  // Organized list of the variables...
-  std::vector<std::pair<std::string, pism::IceModelVec2S *>> vecs;
-
-  // Used internally
-  void create(pism::IceModelVec2S &vec, std::string const &name);
-
-
 public:
   // ------ See icebin/contracts/modele_pism.cpp
   // Inputs from IceBin
-
-
-  // Mass of ice being transferred GCM --> Ice Model
-  pism::IceModelVec2S massxfer; // [kg m-2 s-1]
-  // Enthalpy of ice being transferred Stieglitz --> Icebin
-  pism::IceModelVec2S enthxfer; // [J m-2 s-1]
-
-  // GCM's idea of energy transfer into ice sheet.
-  // Used to compute mass/energy budget
-  pism::IceModelVec2S deltah;
-
-  // Temperature of the Dirichlet B.C.
-  pism::IceModelVec2S ice_top_bc_temp;
-  // Water content of the Dirichlet B.C.
-  pism::IceModelVec2S ice_top_bc_wc;
+  pism::IceModelVec2S icebin_wflux;
+  pism::IceModelVec2S icebin_deltah;
+  pism::IceModelVec2S icebin_massxfer; // [kg m-2 s-1]
+  pism::IceModelVec2S icebin_enthxfer; // [J m-2 s-1]
+  // Calculated
+  pism::IceModelVec2S surface_temp;
 };
 
 } // end of namespace surface
