--- conflicted
+++ resolved
@@ -1,20 +1,11 @@
 #include <iostream>
 #include <limits>
 
-<<<<<<< HEAD
-#include <base/energy/BedThermalUnit.hh>
-#include <base/enthalpyConverter.hh>
-#include <base/util/io/PIO.hh>
-#include <base/util/io/io_helpers.hh>
-#include <base/util/Mask.hh>
-#include <earth/PISMBedDef.hh>
-=======
 #include <pism/energy/BedThermalUnit.hh>
 #include <pism/util/EnthalpyConverter.hh>
 #include <pism/util/io/File.hh>
 #include <pism/util/io/io_helpers.hh>
 #include "pism/energy/EnergyModel.hh"
->>>>>>> 5440553b
 
 #include "pism/icebin/IBIceModel.hh"
 #include "pism/icebin/IBSurfaceModel.hh"
@@ -94,15 +85,8 @@
 void IBIceModel::allocate_storage() {
   super::allocate_storage();
 
-<<<<<<< HEAD
-  // Sent back to IceBin
-  ice_top_senth.create(m_grid, "ice_top_senth", pism::WITHOUT_GHOSTS);
-  elevmask_ice.create(m_grid, "elevmask_ice", pism::WITHOUT_GHOSTS);
-  elevmask_land.create(m_grid, "elevmask_land", pism::WITHOUT_GHOSTS);
-=======
   printf("BEGIN IBIceModel::allocate_storage()\n");
   printf("END IBIceModel::allocate_storage()\n");
->>>>>>> 5440553b
 
   std::cout << "IBIceModel Conservation Formulas:" << std::endl;
   cur.print_formulas(std::cout);
@@ -185,18 +169,17 @@
   IBSurfaceModel *ib_surface = ib_surface_model();
 
   {
-    AccessList access{ &ib_surface->massxfer, &ib_surface->enthxfer, &ib_surface->deltah,
-                       &cur.smb, &cur.deltah };
+    AccessList access{ &ib_surface->icebin_massxfer, &ib_surface->icebin_enthxfer, &ib_surface->icebin_deltah,
+                       &cur.icebin_xfer, &cur.icebin_deltah };
 
     for (int i = m_grid->xs(); i < m_grid->xs() + m_grid->xm(); ++i) {
       for (int j = m_grid->ys(); j < m_grid->ys() + m_grid->ym(); ++j) {
-        cur.smb.mass(i, j) += m_dt * ib_surface->massxfer(i, j);
-        cur.smb.enth(i, j) += m_dt * ib_surface->enthxfer(i, j);
-        cur.deltah(i, j) += m_dt * ib_surface->deltah(i, j);
+        cur.icebin_xfer.mass(i, j) += m_dt * ib_surface->icebin_massxfer(i, j);
+        cur.icebin_xfer.enth(i, j) += m_dt * ib_surface->icebin_enthxfer(i, j);
+        cur.icebin_deltah(i, j) += m_dt * ib_surface->icebin_deltah(i, j);
       }
     }
   }
-
 
   printf("END IBIceModel::MassContExplicitStep()\n");
 }
@@ -205,14 +188,14 @@
 /** This is called IMMEDIATELY after ice is gained/lost in
 iMgeometry.cc (massContExplicitStep()).  Here we can record the same
 values that PISM saw when moving ice around. */
-void IBIceModel::accumulateFluxes_massContExplicitStep(
-  int i, int j,
-  double surface_mass_balance, // [m s-1] ice equivalent
-  double basal_melt_rate,      // [m s-1] ice equivalent
-  double divQ_SIA,             // [m s-1] ice equivalent
-  double divQ_SSA,             // [m s-1] ice equivalent
-  double Href_to_H_flux,       // [m] ice equivalent
-  double nonneg_rule_flux)     // [m] ice equivalent
+void IBIceModel::accumulateFluxes_massContExplicitStep(int i, int j,
+                                                       double surface_mass_balance, // [m s-1] ice equivalent
+                                                       double meltrate_grounded,    // [m s-1] ice equivalent
+                                                       double meltrate_floating,    // [m s-1] ice equivalent
+                                                       double divQ_SIA,             // [m s-1] ice equivalent
+                                                       double divQ_SSA,             // [m s-1] ice equivalent
+                                                       double Href_to_H_flux,       // [m] ice equivalent
+                                                       double nonneg_rule_flux)     // [m] ice equivalent
 {
 // printf("BEGIN IBIceModel::accumulateFluxes_MassContExplicitStep()\n");
 
@@ -229,6 +212,12 @@
   // TODO: Change this to just cur.melt_rate
   cur.melt_grounded.mass(i, j) += mass;
   cur.melt_grounded.enth(i, j) += mass * specific_enth_basal;
+
+  // ------- Melting under ice shelf
+  mass = -meltrate_floating * _meter_per_s_to_kg_per_m2;
+  cur.melt_floating.mass(i, j) += mass;
+  cur.melt_floating.enth(i, j) += mass * specific_enth_basal;
+
 
   // -------------- internal_advection
   const int ks             = m_grid->kBelowHeight(m_geometry.ice_thickness(i, j));
@@ -306,7 +295,7 @@
           if (base_ii->flags & (MassEnergyBudget::DELTA | MassEnergyBudget::EPSILON)) {
             vrate(i, j) = (vcur(i, j) - vbase(i, j)) * by_dt;
           } else {
-            // Or else just copy the to "rate"
+            // Or else just copy the to rate
             vrate(i, j) = vcur(i, j);
           }
         }
@@ -335,22 +324,6 @@
       }
     }
   }
-<<<<<<< HEAD
-}
-
-void IBIceModel::prepare_outputs(double time_s) {
-  EnthalpyConverter::Ptr EC = ctx()->enthalpy_converter();
-
-  // --------- ice_surface_enth from m_ice_enthalpy
-  auto &ice_surface_elevation(this->ice_surface_elevation());
-  auto &bed_topography(this->bed_model()->bed_elevation());
-
-  auto &cell_type(this->cell_type());
-  AccessList access{
-    &m_ice_enthalpy, &m_ice_thickness,        // INPUTS
-    &ice_surface_elevation, &cell_type,
-    &ice_top_senth, &elevmask_ice, &elevmask_land };                 // OUTPUT
-=======
 
 
 #if 0
@@ -388,34 +361,11 @@
   const IceModelVec3 &ice_enthalpy = m_energy_model->enthalpy();
 
   AccessList access{ &ice_enthalpy, &M1, &M2, &H1, &H2, &V1, &V2, &m_geometry.ice_thickness };
->>>>>>> 5440553b
   for (int i = m_grid->xs(); i < m_grid->xs() + m_grid->xm(); ++i) {
     for (int j = m_grid->ys(); j < m_grid->ys() + m_grid->ym(); ++j) {
       double const *Enth = ice_enthalpy.get_column(i, j);
 
       // Top Layer
-<<<<<<< HEAD
-      int const ks = m_grid->kBelowHeight(m_ice_thickness(i, j));
-      double senth = Enth[ks];   // [J kg-1]
-      ice_top_senth(i,j) = senth;
-
-      // elevmask_ice and elevmask_land: Used by IceBin for elevation and masking
-      switch((int)cell_type(i,j)) {
-        case MASK_GROUNDED:
-        case MASK_FLOATING:
-          elevmask_ice(i,j) = ice_surface_elevation(i,j);
-          elevmask_land(i,j) = ice_surface_elevation(i,j);
-        break;
-        case MASK_ICE_FREE_BEDROCK:
-          elevmask_ice(i,j) = NaN;
-          elevmask_land(i,j) = ice_surface_elevation(i,j);
-        break;
-        case MASK_ICE_FREE_OCEAN:
-        case MASK_UNKNOWN :
-          elevmask_ice(i,j) = NaN;
-          elevmask_land(i,j) = NaN;
-        break;
-=======
       int const ks = m_grid->kBelowHeight(m_geometry.ice_thickness(i, j));
       V1(i, j) = m_geometry.ice_thickness(i, j) - m_grid->z(ks); // [m^3 m-2]
       M1(i, j) = V1(i, j) * ice_density;                // [kg m-2] = [m^3 m-2] [kg m-3]
@@ -432,7 +382,6 @@
         V2(i, j) = 0;
         M2(i, j) = 0;
         H2(i, j) = 0;
->>>>>>> 5440553b
       }
     }
   }
@@ -484,20 +433,14 @@
 by computing the average over icy neighbors. I think you can re-use
 the idea from IceModel::get_threshold_thickness(...) (iMpartm_grid->cc).  */
 
+
 void IBIceModel::compute_enth2(pism::IceModelVec2S &enth2, pism::IceModelVec2S &mass2) {
   //   getInternalColumn() is allocated already
-<<<<<<< HEAD
-  double ice_density = m_config->get_double("constants.ice.density", "kg m-3");
-  AccessList access{
-    &m_ice_thickness, &m_ice_enthalpy,    // Inputs
-    &enth2, &mass2 };                     // Outputs
-=======
   double ice_density = m_config->get_number("constants.ice.density", "kg m-3");
 
   const IceModelVec3 *ice_enthalpy = &m_energy_model->enthalpy();
 
   AccessList access{ &m_geometry.ice_thickness, ice_enthalpy, &enth2, &mass2 };
->>>>>>> 5440553b
   for (int i = m_grid->xs(); i < m_grid->xs() + m_grid->xm(); ++i) {
     for (int j = m_grid->ys(); j < m_grid->ys() + m_grid->ym(); ++j) {
       enth2(i, j) = 0;
@@ -510,24 +453,14 @@
         double const *Enth = ice_enthalpy->get_column(i, j);
         for (int k = 0; k < ks; ++k) {
           double dz = (m_grid->z(k + 1) - m_grid->z(k));
-          enth2(i, j) += Enth[k] * dz; // [m J kg-1]
+          enth2(i, j) += Enth[k] * dz; // m J / kg
         }
 
-<<<<<<< HEAD
-        // Last layer is (potentially) partial
-        double dz = (m_ice_thickness(i, j) - m_grid->z(ks));
-        enth2(i, j) += Enth[ks] * dz;    // [m J kg-1]
-
-        // Finish off after all layers processed
-        enth2(i, j) *= ice_density;                        // --> [J m-2]
-        mass2(i, j) = m_ice_thickness(i, j) * ice_density; // --> [kg m-2]
-=======
         // Do the last layer a bit differently
         double dz = (m_geometry.ice_thickness(i, j) - m_grid->z(ks));
         enth2(i, j) += Enth[ks] * dz;
         enth2(i, j) *= ice_density;                        // --> J/m^2
         mass2(i, j) = m_geometry.ice_thickness(i, j) * ice_density; // --> kg/m^2
->>>>>>> 5440553b
       }
     }
   }
