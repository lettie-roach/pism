--- conflicted
+++ resolved
@@ -1,4 +1,4 @@
-// Copyright (C) 2004-2015 Jed Brown, Ed Bueler and Constantine Khroulev
+// Copyright (C) 2004-2016 Jed Brown, Ed Bueler and Constantine Khroulev
 //
 // This file is part of Pism.
 //
@@ -98,18 +98,12 @@
   com = PETSC_COMM_WORLD;
 
   try {
-    Context::Ptr ctx = pisms_context(com);
     verbosityLevelFromOptions();
     Context::Ptr ctx = pisms_context(com);
     Logger::Ptr log = ctx->log();
 
-<<<<<<< HEAD
-    ctx->log()->message(2, "PISMS %s (simplified geometry mode)\n",
-                        PISM_Revision);
-=======
     log->message(2, "PISMS %s (simplified geometry mode)\n",
                  PISM_Revision);
->>>>>>> 2e8148bb
 
     if (options::Bool("-version", "stop after printing print PISM version")) {
       return 0;
@@ -131,15 +125,12 @@
     std::string experiment = options::Keyword("-eisII", "EISMINT II experiment name",
                                               "A,B,C,D,E,F,G,H,I,J,K,L", "A");
 
-<<<<<<< HEAD
-=======
     // Stop if -eisII G or -eisII H was given.
     if (experiment == "G" or experiment == "H") {
       throw RuntimeError::formatted("EISMINT II experiment %s is not supported.",
                                     experiment.c_str());
     }
 
->>>>>>> 2e8148bb
     Config::Ptr config = ctx->config();
 
     IceGrid::Ptr g = pisms_grid(ctx);
