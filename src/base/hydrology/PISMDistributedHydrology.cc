// Copyright (C) 2012-2015 PISM Authors
//
// This file is part of PISM.
//
// PISM is free software; you can redistribute it and/or modify it under the
// terms of the GNU General Public License as published by the Free Software
// Foundation; either version 3 of the License, or (at your option) any later
// version.
//
// PISM is distributed in the hope that it will be useful, but WITHOUT ANY
// WARRANTY; without even the implied warranty of MERCHANTABILITY or FITNESS
// FOR A PARTICULAR PURPOSE.  See the GNU General Public License for more
// details.
//
// You should have received a copy of the GNU General Public License
// along with PISM; if not, write to the Free Software
// Foundation, Inc., 51 Franklin St, Fifth Floor, Boston, MA  02110-1301  USA

#include "PISMHydrology.hh"
#include "hydrology_diagnostics.hh"
#include "PISMVars.hh"
#include "pism_options.hh"
#include "Mask.hh"
#include "PISMStressBalance.hh"
#include "error_handling.hh"

namespace pism {

DistributedHydrology::DistributedHydrology(const IceGrid &g,
                                           StressBalance *sb)
  : RoutingHydrology(g)
{
  stressbalance = sb;
  hold_velbase_mag = false;

  // additional variables beyond RoutingHydrology::allocate()
  P.create(m_grid, "bwp", WITH_GHOSTS, 1);
  P.set_attrs("model_state",
              "pressure of transportable water in subglacial layer",
              "Pa", "");
  P.metadata().set_double("valid_min", 0.0);
  velbase_mag.create(m_grid, "velbase_mag", WITHOUT_GHOSTS);
  velbase_mag.set_attrs("internal",
                        "ice sliding speed seen by subglacial hydrology",
                        "m s-1", "");
  velbase_mag.metadata().set_double("valid_min", 0.0);
  Pnew.create(m_grid, "Pnew_internal", WITHOUT_GHOSTS);
  Pnew.set_attrs("internal",
                 "new transportable subglacial water pressure during update",
                 "Pa", "");
  Pnew.metadata().set_double("valid_min", 0.0);
  psi.create(m_grid, "hydraulic_potential", WITH_GHOSTS, 1);
  psi.set_attrs("internal",
                "hydraulic potential of water in subglacial layer",
                "Pa", "");
}

DistributedHydrology::~DistributedHydrology() {
  // empty
}

void DistributedHydrology::init() {
  verbPrintf(2, m_grid.com,
             "* Initializing the distributed, linked-cavities subglacial hydrology model...\n");

  {
<<<<<<< HEAD
    stripwidth = m_grid.convert(stripwidth, "m", "km");
    options::Real hydrology_null_strip("-hydrology_null_strip",
                                       "set the width, in km, of the strip around the edge "
                                       "of the computational domain in which hydrology is inactivated",
                                       stripwidth);
    stripwidth = m_grid.convert(hydrology_null_strip, "km", "m");
=======
    stripwidth = grid.convert(stripwidth, "m", "km");
    ierr = OptionsReal("-hydrology_null_strip",
                           "set the width, in km, of the strip around the edge "
                           "of the computational domain in which hydrology is inactivated",
                           stripwidth, strip_set); CHKERRQ(ierr);
    if (strip_set == true) {
      stripwidth = grid.convert(stripwidth, "km", "m");
    }
    ierr = OptionsIsSet("-init_P_from_steady",
                            "initialize P from formula P(W) which applies in steady state",
                            init_P_from_steady); CHKERRQ(ierr);
    ierr = OptionsString("-hydrology_velbase_mag_file",
                            "Specifies a file to get velbase_mag from, for 'distributed' hydrology model",
                            filename, hold_flag); CHKERRQ(ierr);
>>>>>>> 5c15fcfb
  }

  report_mass_accounting = options::Bool("-report_mass_accounting",
                                         "Report to stdout on mass accounting in hydrology models");

  bool init_P_from_steady = options::Bool("-init_P_from_steady",
                                          "initialize P from formula P(W) which applies in steady state");

  options::String
    hydrology_velbase_mag_file("-hydrology_velbase_mag_file",
                               "Specifies a file to get velbase_mag from,"
                               " for 'distributed' hydrology model");

  Hydrology::init();

<<<<<<< HEAD
  RoutingHydrology::init_bwat();

  init_bwp();
=======
  ice_free_land_loss_cumulative      = 0.0;
  ocean_loss_cumulative              = 0.0;
  negative_thickness_gain_cumulative = 0.0;
  null_strip_loss_cumulative         = 0.0;

  ierr = init_bwp(vars); CHKERRQ(ierr);
>>>>>>> 5c15fcfb

  if (init_P_from_steady) { // if so, just overwrite -i or -bootstrap value of P=bwp
    verbPrintf(2, m_grid.com,
               "  option -init_P_from_steady seen ...\n"
               "  initializing P from P(W) formula which applies in steady state\n");
    P_from_W_steady(P);
  }

  if (hydrology_velbase_mag_file.is_set()) {
    verbPrintf(2, m_grid.com,
               "  reading velbase_mag for 'distributed' hydrology from '%s'.\n",
               hydrology_velbase_mag_file->c_str());
    velbase_mag.regrid(hydrology_velbase_mag_file, CRITICAL_FILL_MISSING, 0.0);
    hold_velbase_mag = true;
  }
}


void DistributedHydrology::init_bwp() {

  // initialize water layer thickness from the context if present,
  //   otherwise from -i or -boot_file, otherwise with constant value
  bool i = options::Bool("-i", "PISM input file");
  bool bootstrap = options::Bool("-boot_file", "PISM bootstrapping file");

  // initialize P: present or -i file or -bootstrap file or set to constant;
  //   then overwrite by regrid; then overwrite by -init_P_from_steady
  const double bwp_default = m_config.get("bootstrapping_bwp_value_no_var");

  if (m_grid.variables().is_available("bwp")) {
    P.copy_from(*m_grid.variables().get_2d_scalar("bwp"));
  } else {
    if (i || bootstrap) {
      std::string filename;
      int start;
      bool bootstrap_set = false;
      find_pism_input(filename, bootstrap_set, start);
      if (i) {
        PIO nc(m_grid, "guess_mode");
        nc.open(filename, PISM_READONLY);
        bool bwp_exists = nc.inq_var("bwp");
        nc.close();
        if (bwp_exists == true) {
          P.read(filename, start);
        } else {
          verbPrintf(2, m_grid.com,
                     "PISM WARNING: bwp for hydrology model not found in '%s'."
                     "  Setting it to %.2f ...\n",
                     filename.c_str(), bwp_default);
          P.set(bwp_default);
        }
      } else {
        P.regrid(filename, OPTIONAL, bwp_default);
      }
    } else {
      P.set(bwp_default);
    }
  }

  regrid("DistributedHydrology", &P); //  we could be asked to regrid from file
}


void DistributedHydrology::add_vars_to_output_impl(const std::string &keyword, std::set<std::string> &result) {
  RoutingHydrology::add_vars_to_output_impl(keyword, result);
  result.insert("bwp");
}


void DistributedHydrology::define_variables_impl(const std::set<std::string> &vars, const PIO &nc,
                                                 IO_Type nctype) {
  RoutingHydrology::define_variables_impl(vars, nc, nctype);
  if (set_contains(vars, "bwp")) {
    P.define(nc, nctype);
  }
}


void DistributedHydrology::write_variables_impl(const std::set<std::string> &vars, const PIO &nc) {
  RoutingHydrology::write_variables_impl(vars, nc);
  if (set_contains(vars, "bwp")) {
    P.write(nc);
  }
}


<<<<<<< HEAD
void DistributedHydrology::get_diagnostics_impl(std::map<std::string, Diagnostic*> &dict,
                                               std::map<std::string, TSDiagnostic*> &/*ts_dict*/) {
  // bwat is state
  // bwp is state
  dict["bwprel"] = new Hydrology_bwprel(this);
  dict["effbwp"] = new Hydrology_effbwp(this);
  dict["hydrobmelt"] = new Hydrology_hydrobmelt(this);
  dict["hydroinput"] = new Hydrology_hydroinput(this);
  dict["wallmelt"] = new Hydrology_wallmelt(this);
  dict["bwatvel"] = new RoutingHydrology_bwatvel(this);
  dict["hydrovelbase_mag"] = new DistributedHydrology_hydrovelbase_mag(this);
=======
void DistributedHydrology::get_diagnostics(std::map<std::string, Diagnostic*> &dict,
                                               std::map<std::string, TSDiagnostic*> &ts_dict) {
  // bwat is state
  // bwp is state
  dict["bwprel"] = new Hydrology_bwprel(this, grid, *variables);
  dict["effbwp"] = new Hydrology_effbwp(this, grid, *variables);
  dict["hydrobmelt"] = new Hydrology_hydrobmelt(this, grid, *variables);
  dict["hydroinput"] = new Hydrology_hydroinput(this, grid, *variables);
  dict["wallmelt"] = new Hydrology_wallmelt(this, grid, *variables);
  dict["bwatvel"] = new RoutingHydrology_bwatvel(this, grid, *variables);
  dict["hydrovelbase_mag"] = new DistributedHydrology_hydrovelbase_mag(this, grid, *variables);
  // add mass-conservation time-series diagnostics
  ts_dict["hydro_ice_free_land_loss_cumulative"]
      = new MCHydrology_ice_free_land_loss_cumulative(this, grid, *variables);
  ts_dict["hydro_ice_free_land_loss"]
      = new MCHydrology_ice_free_land_loss(this, grid, *variables);
  ts_dict["hydro_ocean_loss_cumulative"]
      = new MCHydrology_ocean_loss_cumulative(this, grid, *variables);
  ts_dict["hydro_ocean_loss"]
      = new MCHydrology_ocean_loss(this, grid, *variables);
  ts_dict["hydro_negative_thickness_gain_cumulative"]
      = new MCHydrology_negative_thickness_gain_cumulative(this, grid, *variables);
  ts_dict["hydro_negative_thickness_gain"]
      = new MCHydrology_negative_thickness_gain(this, grid, *variables);
  ts_dict["hydro_null_strip_loss_cumulative"]
      = new MCHydrology_null_strip_loss_cumulative(this, grid, *variables);
  ts_dict["hydro_null_strip_loss"]
      = new MCHydrology_null_strip_loss(this, grid, *variables);
>>>>>>> 5c15fcfb
}


//! Copies the P state variable which is the modeled water pressure.
void DistributedHydrology::subglacial_water_pressure(IceModelVec2S &result) {
  P.copy_to(result);
}


//! Check bounds on P and fail with message if not satisfied.  Optionally, enforces the upper bound instead of checking it.
/*!
The bounds are \f$0 \le P \le P_o\f$ where \f$P_o\f$ is the overburden pressure.
 */
void DistributedHydrology::check_P_bounds(bool enforce_upper) {

  overburden_pressure(Pover);

  IceModelVec::AccessList list;
  list.add(P);
  list.add(Pover);

  for (Points p(m_grid); p; p.next()) {
    const int i = p.i(), j = p.j();

    if (P(i,j) < 0.0) {
      throw RuntimeError::formatted("disallowed negative subglacial water pressure\n"
                                    "P = %.6f Pa at (i,j)=(%d,%d)",
                                    P(i, j), i, j);
    }

    if (enforce_upper) {
      P(i,j) = std::min(P(i,j), Pover(i,j));
    } else if (P(i,j) > Pover(i,j) + 0.001) {
      throw RuntimeError::formatted("subglacial water pressure P = %.16f Pa exceeds\n"
                                    "overburden pressure Po = %.16f Pa at (i,j)=(%d,%d)",
                                    P(i, j), Pover(i, j), i, j);
    }
  }
}


//! Compute functional relationship P(W) which applies only in steady state.
/*!
In steady state in this model, water pressure is determined by a balance of
cavitation (opening) caused by sliding and creep closure.

This will be used in initialization when P is otherwise unknown, and
in verification and/or reporting.  It is not used during time-dependent
model runs.  To be more complete, \f$P=P(W,P_o,|v_b|)\f$.
 */
void DistributedHydrology::P_from_W_steady(IceModelVec2S &result) {
  double CC = m_config.get("hydrology_cavitation_opening_coefficient") /
                    (m_config.get("hydrology_creep_closure_coefficient") * m_config.get("ice_softness")),
    powglen = 1.0 / m_config.get("sia_Glen_exponent"), // choice is SIA; see #285
    Wr = m_config.get("hydrology_roughness_scale");

  overburden_pressure(Pover);

  IceModelVec::AccessList list;
  list.add(W);
  list.add(Pover);
  list.add(velbase_mag);
  list.add(result);

  for (Points p(m_grid); p; p.next()) {
    const int i = p.i(), j = p.j();

    double sb = pow(CC * velbase_mag(i, j), powglen);
    if (W(i, j) == 0.0) {
      // see P(W) formula in steady state; note P(W) is continuous (in steady
      // state); these facts imply:
      if (sb > 0.0) {
        result(i, j) = 0.0;        // no water + cavitation = underpressure
      } else {
        result(i, j) = Pover(i, j); // no water + no cavitation = creep repressurizes = overburden
      }
    } else {
      double Wratio = std::max(0.0, Wr - W(i, j)) / W(i, j);
      // in cases where steady state is actually possible this will
      //   come out positive, but otherwise we should get underpressure P=0,
      //   and that is what it yields
      result(i, j) = std::max(0.0, Pover(i, j) - sb * pow(Wratio, powglen));
    }
  }
}


//! Update the the sliding speed |v_b| from ice quantities.
/*!
Calls a StressBalance method to get the vector basal velocity of the ice,
and then computes the magnitude of that.
 */
void DistributedHydrology::update_velbase_mag(IceModelVec2S &result) {
  // velbase_mag = |v_b|
  result.set_to_magnitude(stressbalance->advective_velocity());
}


//! Computes the adaptive time step for this (W,P) state space model.
void DistributedHydrology::adaptive_for_WandP_evolution(double t_current, double t_end, double maxKW,
                                                        double &dt_result,
                                                        double &maxV_result, double &maxD_result,
                                                        double &PtoCFLratio) {
  double dtCFL, dtDIFFW, dtDIFFP;

  adaptive_for_W_evolution(t_current,t_end, maxKW,
                           dt_result,maxV_result,maxD_result,dtCFL,dtDIFFW);

  const double phi0 = m_config.get("hydrology_regularizing_porosity");
  dtDIFFP = 2.0 * phi0 * dtDIFFW;

  // dt = min([te-t dtmax dtCFL dtDIFFW dtDIFFP]);
  dt_result = std::min(dt_result, dtDIFFP);

  if (dtDIFFP > 0.0) {
    PtoCFLratio = std::max(1.0, dtCFL / dtDIFFP);
  } else {
    PtoCFLratio = 1.0;
  }

<<<<<<< HEAD
  verbPrintf(3,m_grid.com,
             "   [%.5e  %.7f  %.6f  %.9f  -->  dt = %.9f (a)  at  t = %.6f (a)]\n",
             m_grid.convert(maxV_result, "m/second", "m/year"),
             m_grid.convert(dtCFL,       "seconds",  "years"),
             m_grid.convert(dtDIFFW,     "seconds",  "years"),
             m_grid.convert(dtDIFFP,     "seconds",  "years"),
             m_grid.convert(dt_result,   "seconds",  "years"),
             m_grid.convert(t_current,   "seconds",  "years"));
=======
  ierr = verbPrintf(4,grid.com,
                    "   [%.5e  %.7f  %.6f  %.9f  -->  dt = %.9f (a)  at  t = %.6f (a)]\n",
                    grid.convert(maxV_result, "m/second", "m/year"),
                    grid.convert(dtCFL,       "seconds",  "years"),
                    grid.convert(dtDIFFW,     "seconds",  "years"),
                    grid.convert(dtDIFFP,     "seconds",  "years"),
                    grid.convert(dt_result,   "seconds",  "years"),
                    grid.convert(t_current,   "seconds",  "years")); CHKERRQ(ierr);
  return 0;
>>>>>>> 5c15fcfb
}


//! Update the model state variables W,P by running the subglacial hydrology model.
/*!
Runs the hydrology model from time icet to time icet + icedt.  Here [icet,icedt]
is generally on the order of months to years.  This hydrology model will take its
own shorter time steps, perhaps hours to weeks.
 */
void DistributedHydrology::update_impl(double icet, double icedt) {

  // if asked for the identical time interval versus last time, then
  //   do nothing; otherwise assume that [my_t,my_t+my_dt] is the time
  //   interval on which we are solving
  if ((fabs(icet - m_t) < 1e-12) && (fabs(icedt - m_dt) < 1e-12)) {
    return;
  }
  // update Component times: t = current time, t+dt = target time
  m_t = icet;
  m_dt = icedt;

  // make sure W,P have valid ghosts before starting hydrology steps
  W.update_ghosts();
  P.update_ghosts();

  // from current ice geometry/velocity variables, initialize Po and velbase_mag
  if (!hold_velbase_mag) {
    update_velbase_mag(velbase_mag);
  }

  const double
            rg    = m_config.get("fresh_water_density") * m_config.get("standard_gravity"),
            nglen = m_config.get("sia_Glen_exponent"), // choice is SIA; see #285
            Aglen = m_config.get("ice_softness"),
            c1    = m_config.get("hydrology_cavitation_opening_coefficient"),
            c2    = m_config.get("hydrology_creep_closure_coefficient"),
            Wr    = m_config.get("hydrology_roughness_scale"),
            phi0  = m_config.get("hydrology_regularizing_porosity");

  double ht = m_t, hdt = 0, // hydrology model time and time step
            maxKW = 0, maxV = 0, maxD = 0;
  double icefreelost = 0, oceanlost = 0, negativegain = 0, nullstriplost = 0,
            delta_icefree = 0, delta_ocean = 0, delta_neggain = 0, delta_nullstrip = 0;

  double PtoCFLratio = 0,  // for reporting ratio of dtCFL to dtDIFFP
            cumratio = 0.0;
  int hydrocount = 0; // count hydrology time steps

  while (ht < m_t + m_dt) {
    hydrocount++;

#if (PISM_DEBUG==1)
    check_water_thickness_nonnegative(W);
    check_Wtil_bounds();
#endif

    // note that ice dynamics can change overburden pressure, so we can only check P
    //   bounds if thk has not changed; if thk could have just changed, such as in the
    //   first time through the current loop, we enforce them
    check_P_bounds((hydrocount == 1));

    water_thickness_staggered(Wstag);
    Wstag.update_ghosts();

    conductivity_staggered(Kstag,maxKW);
    Kstag.update_ghosts();

    velocity_staggered(V);

    // to get Qstag, W needs valid ghosts
    advective_fluxes(Qstag);
    Qstag.update_ghosts();

    adaptive_for_WandP_evolution(ht, m_t+m_dt, maxKW, hdt, maxV, maxD, PtoCFLratio);
    cumratio += PtoCFLratio;

    if ((inputtobed != NULL) || (hydrocount==1)) {
      get_input_rate(ht,hdt,total_input);
    }

    // update Wtilnew from Wtil
    raw_update_Wtil(hdt);
    boundary_mass_changes(Wtilnew, delta_icefree, delta_ocean,
                          delta_neggain, delta_nullstrip);
    icefreelost  += delta_icefree;
    oceanlost    += delta_ocean;
    negativegain += delta_neggain;
    nullstriplost+= delta_nullstrip;

    // update Pnew from time step
    const double  CC = (rg * hdt) / phi0,
                     wux  = 1.0 / (m_grid.dx() * m_grid.dx()),
                     wuy  = 1.0 / (m_grid.dy() * m_grid.dy());
    double  Open, Close, divflux, ZZ,
               divadflux, diffW;
    overburden_pressure(Pover);

    MaskQuery M(*mask);

    IceModelVec::AccessList list;
    list.add(P);
    list.add(W);
    list.add(Wtil);
    list.add(Wtilnew);
    list.add(velbase_mag);
    list.add(Wstag);
    list.add(Kstag);
    list.add(Qstag);
    list.add(total_input);
    list.add(*mask);
    list.add(Pover);
    list.add(Pnew);

    for (Points p(m_grid); p; p.next()) {
      const int i = p.i(), j = p.j();

      if (M.ice_free_land(i,j)) {
        Pnew(i,j) = 0.0;
      } else if (M.ocean(i,j)) {
        Pnew(i,j) = Pover(i,j);
<<<<<<< HEAD
      } else if (W(i,j) <= 0.0) {
        // see P(W) formula *in steady state*; note P(W) is continuous (in steady
        // state); these facts imply:
        if (velbase_mag(i,j) > 0.0) {
          Pnew(i,j) = 0.0;        // no water + cavitation = underpressure
        } else {
          Pnew(i,j) = Pover(i,j); // no water + no cavitation = creep repressurizes = overburden
        }
=======
      else if (W(i,j) <= 0.0) {
        Pnew(i,j) = Pover(i,j);
>>>>>>> 5c15fcfb
      } else {
        // opening and closure terms in pressure equation
        Open = std::max(0.0,c1 * velbase_mag(i,j) * (Wr - W(i,j)));
        Close = c2 * Aglen * pow(Pover(i,j) - P(i,j),nglen) * W(i,j);

        // compute the flux divergence the same way as in raw_update_W()
        divadflux =   (Qstag(i,j,0) - Qstag(i-1,j  ,0)) / m_grid.dx()
          + (Qstag(i,j,1) - Qstag(i,  j-1,1)) / m_grid.dy();
        const double  De = rg * Kstag(i,  j,0) * Wstag(i,  j,0),
          Dw = rg * Kstag(i-1,j,0) * Wstag(i-1,j,0),
          Dn = rg * Kstag(i,j  ,1) * Wstag(i,j  ,1),
          Ds = rg * Kstag(i,j-1,1) * Wstag(i,j-1,1);
        diffW =   wux * (De * (W(i+1,j) - W(i,j)) - Dw * (W(i,j) - W(i-1,j)))
          + wuy * (Dn * (W(i,j+1) - W(i,j)) - Ds * (W(i,j) - W(i,j-1)));
        divflux = - divadflux + diffW;

        // pressure update equation
        ZZ = Close - Open + total_input(i,j) - (Wtilnew(i,j) - Wtil(i,j)) / hdt;
        Pnew(i,j) = P(i,j) + CC * (divflux + ZZ);
        // projection to enforce  0 <= P <= P_o
        Pnew(i,j) = std::min(std::max(0.0, Pnew(i,j)), Pover(i,j));
      }
    }

    // update Wnew from W, Wtil, Wtilnew, Wstag, Qstag, total_input
    raw_update_W(hdt);
    boundary_mass_changes(Wnew, delta_icefree, delta_ocean,
                          delta_neggain, delta_nullstrip);
    icefreelost  += delta_icefree;
    oceanlost    += delta_ocean;
    negativegain += delta_neggain;
    nullstriplost+= delta_nullstrip;

    // transfer new into old
    Wnew.update_ghosts(W);
    Wtilnew.copy_to(Wtil);
    Pnew.update_ghosts(P);

    ht += hdt;
  } // end of hydrology model time-stepping loop

<<<<<<< HEAD
  // FIXME issue #256
  if (report_mass_accounting) {
    verbPrintf(2, m_grid.com,
               " 'distributed' hydrology summary:\n"
               "     %d hydrology sub-steps with average dt = %.7f years = %.2f s\n"
               "        (average of %.2f steps per CFL time; max |V| = %.2e m s-1; max D = %.2e m^2 s-1)\n"
               "     ice free land loss = %.3e kg, ocean loss = %.3e kg\n"
               "     negative bmelt gain = %.3e kg, null strip loss = %.3e kg\n",
               hydrocount, m_grid.convert(m_dt/hydrocount, "seconds", "years"), m_dt/hydrocount,
               cumratio/hydrocount, maxV, maxD,
               icefreelost, oceanlost,
               negativegain, nullstriplost);
  }
=======
  ierr = verbPrintf(2, grid.com,
           "  'distributed' hydrology took %d hydrology sub-steps with average dt = %.6f years\n",
           hydrocount, grid.convert(m_dt/hydrocount, "seconds", "years")); CHKERRQ(ierr);
  ierr = verbPrintf(3, grid.com,
           "  (hydrology info: dt = %.2f s,  av %.2f steps per CFL,  max |V| = %.2e m s-1,  max D = %.2e m^2 s-1)\n",
           m_dt/hydrocount, cumratio/hydrocount, maxV, maxD); CHKERRQ(ierr);

  ice_free_land_loss_cumulative      += icefreelost;
  ocean_loss_cumulative              += oceanlost;
  negative_thickness_gain_cumulative += negativegain;
  null_strip_loss_cumulative         += nullstriplost;

  return 0;
>>>>>>> 5c15fcfb
}


DistributedHydrology_hydrovelbase_mag::DistributedHydrology_hydrovelbase_mag(DistributedHydrology *m)
  : Diag<DistributedHydrology>(m) {
  m_vars.push_back(NCSpatialVariable(m_grid.config.get_unit_system(), "hydrovelbase_mag", m_grid));
  set_attrs("the version of velbase_mag seen by the 'distributed' hydrology model",
            "", "m s-1", "m/year", 0);
}


IceModelVec::Ptr DistributedHydrology_hydrovelbase_mag::compute() {
  IceModelVec2S::Ptr result(new IceModelVec2S);
  result->create(m_grid, "hydrovelbase_mag", WITHOUT_GHOSTS);
  result->metadata() = m_vars[0];
  result->write_in_glaciological_units = true;
  // the value reported diagnostically is merely the last value filled
  (model->velbase_mag).copy_to(*result);

  return result;
}


} // end of namespace pism<|MERGE_RESOLUTION|>--- conflicted
+++ resolved
@@ -64,33 +64,13 @@
              "* Initializing the distributed, linked-cavities subglacial hydrology model...\n");
 
   {
-<<<<<<< HEAD
     stripwidth = m_grid.convert(stripwidth, "m", "km");
     options::Real hydrology_null_strip("-hydrology_null_strip",
                                        "set the width, in km, of the strip around the edge "
                                        "of the computational domain in which hydrology is inactivated",
                                        stripwidth);
     stripwidth = m_grid.convert(hydrology_null_strip, "km", "m");
-=======
-    stripwidth = grid.convert(stripwidth, "m", "km");
-    ierr = OptionsReal("-hydrology_null_strip",
-                           "set the width, in km, of the strip around the edge "
-                           "of the computational domain in which hydrology is inactivated",
-                           stripwidth, strip_set); CHKERRQ(ierr);
-    if (strip_set == true) {
-      stripwidth = grid.convert(stripwidth, "km", "m");
-    }
-    ierr = OptionsIsSet("-init_P_from_steady",
-                            "initialize P from formula P(W) which applies in steady state",
-                            init_P_from_steady); CHKERRQ(ierr);
-    ierr = OptionsString("-hydrology_velbase_mag_file",
-                            "Specifies a file to get velbase_mag from, for 'distributed' hydrology model",
-                            filename, hold_flag); CHKERRQ(ierr);
->>>>>>> 5c15fcfb
-  }
-
-  report_mass_accounting = options::Bool("-report_mass_accounting",
-                                         "Report to stdout on mass accounting in hydrology models");
+  }
 
   bool init_P_from_steady = options::Bool("-init_P_from_steady",
                                           "initialize P from formula P(W) which applies in steady state");
@@ -102,18 +82,14 @@
 
   Hydrology::init();
 
-<<<<<<< HEAD
   RoutingHydrology::init_bwat();
 
   init_bwp();
-=======
+
   ice_free_land_loss_cumulative      = 0.0;
   ocean_loss_cumulative              = 0.0;
   negative_thickness_gain_cumulative = 0.0;
   null_strip_loss_cumulative         = 0.0;
-
-  ierr = init_bwp(vars); CHKERRQ(ierr);
->>>>>>> 5c15fcfb
 
   if (init_P_from_steady) { // if so, just overwrite -i or -bootstrap value of P=bwp
     verbPrintf(2, m_grid.com,
@@ -200,48 +176,27 @@
 }
 
 
-<<<<<<< HEAD
 void DistributedHydrology::get_diagnostics_impl(std::map<std::string, Diagnostic*> &dict,
-                                               std::map<std::string, TSDiagnostic*> &/*ts_dict*/) {
-  // bwat is state
-  // bwp is state
-  dict["bwprel"] = new Hydrology_bwprel(this);
-  dict["effbwp"] = new Hydrology_effbwp(this);
-  dict["hydrobmelt"] = new Hydrology_hydrobmelt(this);
-  dict["hydroinput"] = new Hydrology_hydroinput(this);
-  dict["wallmelt"] = new Hydrology_wallmelt(this);
-  dict["bwatvel"] = new RoutingHydrology_bwatvel(this);
-  dict["hydrovelbase_mag"] = new DistributedHydrology_hydrovelbase_mag(this);
-=======
-void DistributedHydrology::get_diagnostics(std::map<std::string, Diagnostic*> &dict,
                                                std::map<std::string, TSDiagnostic*> &ts_dict) {
   // bwat is state
   // bwp is state
-  dict["bwprel"] = new Hydrology_bwprel(this, grid, *variables);
-  dict["effbwp"] = new Hydrology_effbwp(this, grid, *variables);
-  dict["hydrobmelt"] = new Hydrology_hydrobmelt(this, grid, *variables);
-  dict["hydroinput"] = new Hydrology_hydroinput(this, grid, *variables);
-  dict["wallmelt"] = new Hydrology_wallmelt(this, grid, *variables);
-  dict["bwatvel"] = new RoutingHydrology_bwatvel(this, grid, *variables);
-  dict["hydrovelbase_mag"] = new DistributedHydrology_hydrovelbase_mag(this, grid, *variables);
+  dict["bwprel"]           = new Hydrology_bwprel(this);
+  dict["effbwp"]           = new Hydrology_effbwp(this);
+  dict["hydrobmelt"]       = new Hydrology_hydrobmelt(this);
+  dict["hydroinput"]       = new Hydrology_hydroinput(this);
+  dict["wallmelt"]         = new Hydrology_wallmelt(this);
+  dict["bwatvel"]          = new RoutingHydrology_bwatvel(this);
+  dict["hydrovelbase_mag"] = new DistributedHydrology_hydrovelbase_mag(this);
+
   // add mass-conservation time-series diagnostics
-  ts_dict["hydro_ice_free_land_loss_cumulative"]
-      = new MCHydrology_ice_free_land_loss_cumulative(this, grid, *variables);
-  ts_dict["hydro_ice_free_land_loss"]
-      = new MCHydrology_ice_free_land_loss(this, grid, *variables);
-  ts_dict["hydro_ocean_loss_cumulative"]
-      = new MCHydrology_ocean_loss_cumulative(this, grid, *variables);
-  ts_dict["hydro_ocean_loss"]
-      = new MCHydrology_ocean_loss(this, grid, *variables);
-  ts_dict["hydro_negative_thickness_gain_cumulative"]
-      = new MCHydrology_negative_thickness_gain_cumulative(this, grid, *variables);
-  ts_dict["hydro_negative_thickness_gain"]
-      = new MCHydrology_negative_thickness_gain(this, grid, *variables);
-  ts_dict["hydro_null_strip_loss_cumulative"]
-      = new MCHydrology_null_strip_loss_cumulative(this, grid, *variables);
-  ts_dict["hydro_null_strip_loss"]
-      = new MCHydrology_null_strip_loss(this, grid, *variables);
->>>>>>> 5c15fcfb
+  ts_dict["hydro_ice_free_land_loss_cumulative"]      = new MCHydrology_ice_free_land_loss_cumulative(this);
+  ts_dict["hydro_ice_free_land_loss"]                 = new MCHydrology_ice_free_land_loss(this);
+  ts_dict["hydro_ocean_loss_cumulative"]              = new MCHydrology_ocean_loss_cumulative(this);
+  ts_dict["hydro_ocean_loss"]                         = new MCHydrology_ocean_loss(this);
+  ts_dict["hydro_negative_thickness_gain_cumulative"] = new MCHydrology_negative_thickness_gain_cumulative(this);
+  ts_dict["hydro_negative_thickness_gain"]            = new MCHydrology_negative_thickness_gain(this);
+  ts_dict["hydro_null_strip_loss_cumulative"]         = new MCHydrology_null_strip_loss_cumulative(this);
+  ts_dict["hydro_null_strip_loss"]                    = new MCHydrology_null_strip_loss(this);
 }
 
 
@@ -362,8 +317,7 @@
     PtoCFLratio = 1.0;
   }
 
-<<<<<<< HEAD
-  verbPrintf(3,m_grid.com,
+  verbPrintf(4, m_grid.com,
              "   [%.5e  %.7f  %.6f  %.9f  -->  dt = %.9f (a)  at  t = %.6f (a)]\n",
              m_grid.convert(maxV_result, "m/second", "m/year"),
              m_grid.convert(dtCFL,       "seconds",  "years"),
@@ -371,17 +325,6 @@
              m_grid.convert(dtDIFFP,     "seconds",  "years"),
              m_grid.convert(dt_result,   "seconds",  "years"),
              m_grid.convert(t_current,   "seconds",  "years"));
-=======
-  ierr = verbPrintf(4,grid.com,
-                    "   [%.5e  %.7f  %.6f  %.9f  -->  dt = %.9f (a)  at  t = %.6f (a)]\n",
-                    grid.convert(maxV_result, "m/second", "m/year"),
-                    grid.convert(dtCFL,       "seconds",  "years"),
-                    grid.convert(dtDIFFW,     "seconds",  "years"),
-                    grid.convert(dtDIFFP,     "seconds",  "years"),
-                    grid.convert(dt_result,   "seconds",  "years"),
-                    grid.convert(t_current,   "seconds",  "years")); CHKERRQ(ierr);
-  return 0;
->>>>>>> 5c15fcfb
 }
 
 
@@ -502,19 +445,8 @@
         Pnew(i,j) = 0.0;
       } else if (M.ocean(i,j)) {
         Pnew(i,j) = Pover(i,j);
-<<<<<<< HEAD
       } else if (W(i,j) <= 0.0) {
-        // see P(W) formula *in steady state*; note P(W) is continuous (in steady
-        // state); these facts imply:
-        if (velbase_mag(i,j) > 0.0) {
-          Pnew(i,j) = 0.0;        // no water + cavitation = underpressure
-        } else {
-          Pnew(i,j) = Pover(i,j); // no water + no cavitation = creep repressurizes = overburden
-        }
-=======
-      else if (W(i,j) <= 0.0) {
         Pnew(i,j) = Pover(i,j);
->>>>>>> 5c15fcfb
       } else {
         // opening and closure terms in pressure equation
         Open = std::max(0.0,c1 * velbase_mag(i,j) * (Wr - W(i,j)));
@@ -556,35 +488,17 @@
     ht += hdt;
   } // end of hydrology model time-stepping loop
 
-<<<<<<< HEAD
-  // FIXME issue #256
-  if (report_mass_accounting) {
-    verbPrintf(2, m_grid.com,
-               " 'distributed' hydrology summary:\n"
-               "     %d hydrology sub-steps with average dt = %.7f years = %.2f s\n"
-               "        (average of %.2f steps per CFL time; max |V| = %.2e m s-1; max D = %.2e m^2 s-1)\n"
-               "     ice free land loss = %.3e kg, ocean loss = %.3e kg\n"
-               "     negative bmelt gain = %.3e kg, null strip loss = %.3e kg\n",
-               hydrocount, m_grid.convert(m_dt/hydrocount, "seconds", "years"), m_dt/hydrocount,
-               cumratio/hydrocount, maxV, maxD,
-               icefreelost, oceanlost,
-               negativegain, nullstriplost);
-  }
-=======
-  ierr = verbPrintf(2, grid.com,
-           "  'distributed' hydrology took %d hydrology sub-steps with average dt = %.6f years\n",
-           hydrocount, grid.convert(m_dt/hydrocount, "seconds", "years")); CHKERRQ(ierr);
-  ierr = verbPrintf(3, grid.com,
-           "  (hydrology info: dt = %.2f s,  av %.2f steps per CFL,  max |V| = %.2e m s-1,  max D = %.2e m^2 s-1)\n",
-           m_dt/hydrocount, cumratio/hydrocount, maxV, maxD); CHKERRQ(ierr);
+  verbPrintf(2, m_grid.com,
+             "  'distributed' hydrology took %d hydrology sub-steps with average dt = %.6f years\n",
+             hydrocount, m_grid.convert(m_dt/hydrocount, "seconds", "years"));
+  verbPrintf(3, m_grid.com,
+             "  (hydrology info: dt = %.2f s,  av %.2f steps per CFL,  max |V| = %.2e m s-1,  max D = %.2e m^2 s-1)\n",
+             m_dt/hydrocount, cumratio/hydrocount, maxV, maxD);
 
   ice_free_land_loss_cumulative      += icefreelost;
   ocean_loss_cumulative              += oceanlost;
   negative_thickness_gain_cumulative += negativegain;
   null_strip_loss_cumulative         += nullstriplost;
-
-  return 0;
->>>>>>> 5c15fcfb
 }
 
 
