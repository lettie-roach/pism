// Copyright (C) 2004-2016 Jed Brown, Ed Bueler and Constantine Khroulev
//
// This file is part of PISM.
//
// PISM is free software; you can redistribute it and/or modify it under the
// terms of the GNU General Public License as published by the Free Software
// Foundation; either version 3 of the License, or (at your option) any later
// version.
//
// PISM is distributed in the hope that it will be useful, but WITHOUT ANY
// WARRANTY; without even the implied warranty of MERCHANTABILITY or FITNESS
// FOR A PARTICULAR PURPOSE.  See the GNU General Public License for more
// details.
//
// You should have received a copy of the GNU General Public License
// along with PISM; if not, write to the Free Software
// Foundation, Inc., 51 Franklin St, Fifth Floor, Boston, MA  02110-1301  USA

#ifndef __iceModel_hh
#define __iceModel_hh

//! \file iceModel.hh Definition of class IceModel.
/*! \file iceModel.hh
  IceModel is a big class which is an ice flow model.  It contains all parts that
  are not well-defined, separated components.  Such components are better places
  to put sub-models that have a clear, general interface to the rest of an ice
  sheet model.

  IceModel has pointers to well-defined components, when they exist.

  IceModel generally interprets user options, and initializes components based on
  such options.  It manages the initialization sequences (%e.g. a restart from a
  file containing a complete model state, versus bootstrapping).
*/

#include <map>
#include <set>
#include <string>
#include <vector>

// IceModel owns a bunch of fields, so we have to include this.
#include "base/util/iceModelVec.hh"
#include "base/util/PISMConfigInterface.hh"
#include "base/util/Context.hh"
#include "base/util/Logger.hh"
#include "base/util/PISMTime.hh"
#include "base/util/IceModelVec2CellType.hh"
#include "base/util/PISMDiagnostic.hh"
#include "base/util/MaxTimestep.hh"

namespace pism {

namespace ocean {
class OceanModel;
}

namespace surface {
class SurfaceModel;
}

namespace stressbalance {
class StressBalance;
}

namespace hydrology {
class Hydrology;
}

namespace calving {
class EigenCalving;
class vonMisesCalving;
class OceanKill;
class FloatKill;
class CalvingAtThickness;
class IcebergRemover;
}

class FrontalMelt;

namespace energy {
class BedThermalUnit;
class EnergyModelInputs;
class EnergyModelStats;
class EnergyModel;
}

namespace bed {
class BedDef;
}

// forward declarations
class IceGrid;
class YieldStress;
class AgeModel;
class IceModelVec2CellType;
class Component;

struct FractureFields {
  FractureFields(IceGrid::ConstPtr grid);

  IceModelVec2S density;
  IceModelVec2S growth_rate;
  IceModelVec2S healing_rate;
  IceModelVec2S flow_enhancement;
  IceModelVec2S age;
  IceModelVec2S toughness;

  //! major and minor principal components of horizontal strain-rate tensor (temporary storage)
  IceModelVec2 strain_rates;

  //! components of horizontal stress tensor along axes and shear stress (temporary storage)
  IceModelVec2 deviatoric_stresses;
};

<<<<<<< HEAD
class EnergyModelInputs {
public:
  EnergyModelInputs();
  void check() const;

  const IceModelVec2CellType *cell_type;
  const IceModelVec2S *basal_frictional_heating;
  const IceModelVec2S *basal_heat_flux;
  const IceModelVec2S *ice_thickness;
  const IceModelVec2S *surface_liquid_fraction;
  const IceModelVec2S *shelf_base_temp;
  const IceModelVec2S *surface_temp;
  const IceModelVec2S *till_water_thickness;

  const IceModelVec3 *strain_heating3;
  const IceModelVec3 *u3;
  const IceModelVec3 *v3;
  const IceModelVec3 *w3;
};

class EnergyModelStats {
public:
  EnergyModelStats();

  unsigned int bulge_counter;
  unsigned int reduced_accuracy_counter;
  unsigned int low_temperature_counter;
  double liquified_ice_volume;
};
=======
>>>>>>> 83f4c8d9

//! The base class for PISM.  Contains all essential variables, parameters, and flags for modelling an ice sheet.
class IceModel {
public:
  // see iceModel.cc for implementation of constructor and destructor:
  IceModel(IceGrid::Ptr g, Context::Ptr context);
  virtual ~IceModel(); // must be virtual merely because some members are virtual

  // see iMinit.cc
  virtual void time_setup();

  IceGrid::Ptr grid() const;

  Context::Ptr ctx() const;

  virtual void allocate_submodels();
  virtual void allocate_stressbalance();
  virtual void allocate_age_model();
  virtual void allocate_bed_deformation();
  virtual void allocate_bedrock_thermal_unit();
  virtual void allocate_energy_model();
  virtual void allocate_subglacial_hydrology();
  virtual void allocate_basal_yield_stress();
  virtual void allocate_couplers();
  virtual void allocate_iceberg_remover();

  virtual void model_state_setup();
  virtual void misc_setup();
  virtual void init_diagnostics();
  virtual void init_calving();

  virtual void list_diagnostics();

  // see iceModel.cc
  void init();


  /** Run PISM in the "standalone" mode. */
  virtual void run();
  /** Advance the current PISM run to a specific time */
  virtual void run_to(double time);
<<<<<<< HEAD
  virtual void step(bool do_mass_continuity, bool do_energy, bool do_skip);
=======
  virtual void step(bool do_mass_continuity, bool do_skip);
>>>>>>> 83f4c8d9
  void reset_counters();

  // see iMbootstrap.cc
  virtual void bootstrap_2d(const PIO &input_file);

  // see iMoptions.cc
  virtual void setFromOptions();
  virtual std::set<std::string> output_size_from_option(const std::string &option,
                                                        const std::string &description,
                                                        const std::string &default_value);
  virtual std::set<std::string> set_output_size(const std::string &keyword);
  virtual std::string get_output_size(const std::string &option);

  // see iMutil.cc
  virtual void additionalAtStartTimestep();
  virtual void additionalAtEndTimestep();
  virtual void compute_cell_areas(); // is an initialization step; should go there

  // see iMIO.cc
  virtual void restart_2d(const PIO &input_file, unsigned int record);

  virtual void initialize_2d() __attribute__((noreturn));

  void initialize_cumulative_fluxes(const PIO &input_file);
  void reset_cumulative_fluxes();

  virtual void writeFiles(const std::string &default_filename);
  virtual void write_model_state(const PIO &nc);

  enum MetadataFlag {WRITE_MAPPING                         = 1,
                     WRITE_MAPPING_AND_RUN_STATS           = 1 | 2,
                     WRITE_MAPPING_AND_GLOBAL_ATTRIBUTES   = 1 | 4,
                     WRITE_RUN_STATS                       = 2,
                     WRITE_RUN_STATS_AND_GLOBAL_ATTRIBUTES = 2 | 4,
                     WRITE_GLOBAL_ATTRIBUTES               = 4,
                     WRITE_ALL                             = 1 | 2 | 4};

  virtual void write_metadata(const PIO &nc, MetadataFlag flag);
  virtual void write_diagnostics(const PIO &nc, const std::set<std::string> &vars,
                                 IO_Type nctype);
protected:

  //! Computational grid
  const IceGrid::Ptr m_grid;
  //! Configuration flags and parameters
  const Config::Ptr m_config;
  //! Execution context
  const Context::Ptr m_ctx;
  //! Unit system
  const units::System::Ptr m_sys;
  //! Logger
  const Logger::Ptr m_log;
  //! Time manager
  const Time::Ptr m_time;

  //! stores global attributes saved in a PISM output file
  VariableMetadata m_output_global_attributes;

  //! run statistics
  VariableMetadata m_run_stats;

  //! the list of sub-models, for writing model states and obtaining diagnostics
  std::map<std::string,const Component*> m_submodels;

  hydrology::Hydrology   *m_subglacial_hydrology;
  YieldStress *m_basal_yield_stress_model;

  energy::BedThermalUnit *m_btu;
  energy::EnergyModel *m_energy_model;

  AgeModel *m_age_model;

  AgeModel *m_age_model;

  calving::IcebergRemover     *m_iceberg_remover;
  calving::OceanKill          *m_ocean_kill_calving;
  calving::FloatKill          *m_float_kill_calving;
  calving::CalvingAtThickness *m_thickness_threshold_calving;
  calving::EigenCalving       *m_eigen_calving;
  calving::vonMisesCalving    *m_vonmises_calving;
  FrontalMelt                 *m_frontal_melt;

  surface::SurfaceModel *m_surface;
  ocean::OceanModel     *m_ocean;
  bed::BedDef           *m_beddef;

  // state variables and some diagnostics/internals

  //! ice surface elevation; ghosted
  IceModelVec2S m_ice_surface_elevation;
  //! ghosted
  IceModelVec2S m_ice_thickness;
  //! ghosted
  IceModelVec2S m_basal_yield_stress;
  //! rate of production of basal meltwater (ice-equivalent); no ghosts
  IceModelVec2S m_basal_melt_rate;
  //! Longitude; ghosted to compute cell areas
  IceModelVec2S m_longitude;
  //! Latitude; ghosted to compute cell areas
  IceModelVec2S m_latitude;
  //! accumulated mass advected to a partially filled grid cell
  IceModelVec2S m_Href;
  //! cell areas (computed using the WGS84 datum)
  IceModelVec2S m_cell_area;
  //! flux divergence
  IceModelVec2S m_flux_divergence;

  FractureFields *m_fracture;

protected:

  //! \brief mask for flow type with values ice_free_bedrock, grounded_ice, floating_ice,
  //! ice_free_ocean
  IceModelVec2CellType m_cell_type;

  //! mask to determine Dirichlet boundary locations
  IceModelVec2Int m_ssa_dirichlet_bc_mask;
  //! Dirichlet boundary velocities
  IceModelVec2V m_ssa_dirichlet_bc_values;
  
  //! mask to determine grounding line position
  IceModelVec2S m_gl_mask;

<<<<<<< HEAD
  //! absolute temperature of ice; K (ghosted)
  IceModelVec3 m_ice_temperature;
  //! enthalpy; J / kg (ghosted)
  IceModelVec3 m_ice_enthalpy;

=======
>>>>>>> 83f4c8d9
  // parameters
  //! mass continuity time step, s
  double m_dt;
  //! time of last update for enthalpy/temperature
  double t_TempAge;
  //! enthalpy/temperature and age time-steps
  double dt_TempAge;

  struct FluxCounters {
    FluxCounters();

    double H_to_Href;
    double Href_to_H;
    double discharge;
    double grounded_basal;
    double nonneg_rule;
    double sub_shelf;
    double sum_divQ_SIA;
    double sum_divQ_SSA;
    double surface;
  };

  struct FluxFields {
    FluxFields(IceGrid::ConstPtr grid);
    void reset();
    void regrid(const PIO &input_file);

    //! climatic_mass_balance
    IceModelVec2S climatic_mass_balance;
    //! grounded basal (melt/freeze-on) cumulative flux
    IceModelVec2S basal_grounded;
    //! floating (sub-shelf) basal (melt/freeze-on) cumulative flux
    IceModelVec2S basal_floating;
    //! cumulative nonnegative-rule flux
    IceModelVec2S nonneg;
    //! cumulative discharge (calving) flux
    IceModelVec2S discharge;
  };

protected:
  FluxCounters m_cumulative_fluxes;
  FluxFields m_cumulative_flux_fields;
  unsigned int m_skip_countdown;

  std::string m_adaptive_timestep_reason;

  std::string m_stdout_flags;

  // see iceModel.cc
  virtual void createVecs();

  virtual MaxTimestep max_timestep_diffusivity();
  virtual void max_timestep(double &dt_result, unsigned int &skip_counter);
  virtual unsigned int skip_counter(double input_dt, double input_dt_diffusivity);

  // see iMenergy.cc
  virtual void energyStep();

  virtual void combine_basal_melt_rate();

  // see iMgeometry.cc
  virtual void enforce_consistency_of_geometry();
  virtual void cell_interface_fluxes(bool dirichlet_bc,
                                     int i, int j,
                                     StarStencil<Vector2> input_velocity,
                                     StarStencil<double> input_flux,
                                     StarStencil<double> &output_velocity,
                                     StarStencil<double> &output_flux);
  virtual void adjust_flow(StarStencil<int> mask,
                           StarStencil<double> &SSA_velocity,
                           StarStencil<double> &SIA_flux);
  virtual void massContExplicitStep();
  virtual void update_grounded_cell_fraction();
  virtual void do_calving();
  virtual void Href_cleanup();
  virtual void update_cumulative_discharge(const IceModelVec2S &thickness,
                                           const IceModelVec2S &thickness_old,
                                           const IceModelVec2S &Href,
                                           const IceModelVec2S &Href_old);


  // see iMIO.cc
  virtual void dumpToFile(const std::string &filename);
  virtual void regrid(int dimensions);
  virtual void regrid_variables(const PIO &regrid_file,
                                const std::set<std::string> &regrid_vars,
                                unsigned int ndims);

  // see iMfractures.cc
  virtual void calculateFractureDensity();

  // see iMpartgrid.cc
  virtual void residual_redistribution(IceModelVec2S &residual);
  virtual void residual_redistribution_iteration(IceModelVec2S &residual, bool &done);

  // see iMreport.cc
  virtual double compute_temperate_base_fraction(double ice_area);
  virtual double compute_original_ice_fraction(double ice_volume);
  virtual void summary(bool tempAndAge);
  virtual void summaryPrintLine(bool printPrototype, bool tempAndAge,
                                double delta_t,
                                double volume, double area,
                                double meltfrac, double max_diffusivity);

public:
<<<<<<< HEAD

  // see iMreport.cc;  methods for computing diagnostic quantities:
  // scalar:
  double ice_volume(double thickness_threshold) const;
  double ice_volume_not_displacing_seawater(double thickness_threshold) const;
  double sealevel_volume(double thickness_threshold) const;
  double ice_volume_temperate(double thickness_threshold) const;
  double ice_volume_cold(double thickness_threshold) const;
  double ice_area(double thickness_threshold) const;
  double ice_area_grounded(double thickness_threshold) const;
  double ice_area_floating(double thickness_threshold) const;
  double ice_area_temperate(double thickness_threshold) const;
  double ice_area_cold(double thickness_threshold) const;
=======
  const IceModelVec2S &cell_area() const;
  const IceModelVec2CellType &cell_type_mask() const;

  // see iMreport.cc;  methods for computing diagnostic quantities:
  // scalar:
  double ice_volume() const;
  double ice_volume_not_displacing_seawater() const;
  double sealevel_volume() const;
  double ice_volume_temperate() const;
  double ice_volume_cold() const;
  double ice_area() const;
  double ice_area_grounded() const;
  double ice_area_floating() const;
  double ice_area_temperate() const;
  double ice_area_cold() const;
>>>>>>> 83f4c8d9

protected:
  // see iMutil.cc
  virtual int endOfTimeStepHook();
  virtual void stampHistoryCommand();
  virtual void stampHistoryEnd();
  virtual void stampHistory(const std::string &);
  virtual void update_run_stats();

protected:
  // working space (a convenience)
  static const int m_n_work2d = 4;
  mutable IceModelVec2S m_work2d[m_n_work2d];

  stressbalance::StressBalance *m_stress_balance;

public:
  const stressbalance::StressBalance* stress_balance() const;
  const ocean::OceanModel* ocean_model() const;
  const bed::BedDef* bed_model() const;
  const energy::BedThermalUnit* bedrock_thermal_model() const;
  const energy::EnergyModel* energy_balance_model() const;

  const IceModelVec2S& ice_thickness() const;
  const IceModelVec2S& ice_surface_elevation() const;
  const IceModelVec2CellType& cell_type() const;
  const IceModelVec2S &cell_area();

  FluxCounters cumulative_fluxes() const;
  const IceModelVec2S& flux_divergence() const;
  const FluxFields& cumulative_fluxes_2d() const;
  double dt() const;

protected:

  std::map<std::string,Diagnostic::Ptr> m_diagnostics;
  std::map<std::string,TSDiagnostic::Ptr> m_ts_diagnostics;

  // Set of variables to put in the output file:
  std::set<std::string> m_output_vars;

  // This is related to the snapshot saving feature
  std::string m_snapshots_filename;
  bool m_save_snapshots, m_snapshots_file_is_ready, m_split_snapshots;
  std::vector<double> m_snapshot_times;
  std::set<std::string> m_snapshot_vars;
  unsigned int m_current_snapshot;
  void init_snapshots();
  void write_snapshot();
  MaxTimestep save_max_timestep(double my_t);

  // scalar time-series
  bool m_save_ts;                 //! true if the user requested time-series output
  //! file to write time-series to
  std::string m_ts_filename;
  //! The history attribute in the -ts_file. Read from -ts_file if -ts_append is set, otherwise
  //! empty.
  std::string m_old_ts_file_history;
  std::vector<double> m_ts_times; //! times requested
  unsigned int m_current_ts;      //! index of the current time
  std::set<std::string> m_ts_vars;                //! variables requested
  void init_timeseries();
  void flush_timeseries();
  void write_timeseries();
  MaxTimestep ts_max_timestep(double my_t);

  // spatially-varying time-series
  bool m_save_extra, m_extra_file_is_ready, m_split_extra;
  std::string m_extra_filename;
  //! The history attribute in the -extra_file. Read from -extra_file if -extra_append is set,
  //! otherwise empty.
  std::string m_old_extra_file_history;
  std::vector<double> m_extra_times;
  unsigned int m_next_extra;
  double m_last_extra;
  std::set<std::string> m_extra_vars;
  TimeBoundsMetadata m_extra_bounds;
  TimeseriesMetadata m_timestamp;
  void init_extras();
  void write_extras();
  MaxTimestep extras_max_timestep(double my_t);

  // automatic backups
  double m_backup_interval;
  std::string m_backup_filename;
  double m_last_backup_time;
  std::set<std::string> m_backup_vars;
  void init_backups();
  void write_backup();

  // last time at which PISM hit a multiple of X years, see the
  // timestep_hit_multiples configuration parameter
  double m_timestep_hit_multiples_last_time;

  // diagnostic viewers; see iMviewers.cc
  virtual void init_viewers();
  virtual void update_viewers();
  virtual void view_field(const IceModelVec *field);
  std::set<std::string> m_map_viewers, m_slice_viewers;
  std::map<std::string,petsc::Viewer::Ptr> viewers;

private:
  double m_start_time;    // this is used in the wall-clock-time backup code
};

<<<<<<< HEAD
void bootstrap_ice_temperature(const IceModelVec2S &ice_thickness,
                               const IceModelVec2S &ice_surface_temp,
                               const IceModelVec2S &surface_mass_balance,
                               const IceModelVec2S &basal_heat_flux,
                               IceModelVec3 &result);

void bootstrap_ice_enthalpy(const IceModelVec2S &ice_thickness,
                            const IceModelVec2S &ice_surface_temp,
                            const IceModelVec2S &surface_mass_balance,
                            const IceModelVec2S &basal_heat_flux,
                            IceModelVec3 &result);

void compute_enthalpy(const IceModelVec3 &temperature,
                      const IceModelVec3 &liquid_water_fraction,
                      const IceModelVec2S &ice_thickness,
                      IceModelVec3 &result);

void compute_enthalpy_cold(const IceModelVec3 &temperature,
                           const IceModelVec2S &ice_thickness,
                           IceModelVec3 &result);

void compute_liquid_water_fraction(const IceModelVec3 &enthalpy,
                                   const IceModelVec2S &ice_thickness,
                                   IceModelVec3 &result);

void compute_cts(const IceModelVec3 &enthalpy,
                 const IceModelVec2S &ice_thickness,
                 IceModelVec3 &result);

double total_ice_enthalpy(double thickness_threshold,
                          const IceModelVec3 &ice_enthalpy,
                          const IceModelVec2S &ice_thickness,
                          const IceModelVec2S &cell_area);

=======
>>>>>>> 83f4c8d9
void check_minimum_ice_thickness(const IceModelVec2S &ice_thickness);
void check_maximum_ice_thickness(const IceModelVec2S &ice_thickness);

void bedrock_surface_temperature(double sea_level,
                                 const IceModelVec2CellType &cell_type,
                                 const IceModelVec2S &bed_topography,
                                 const IceModelVec2S &ice_thickness,
                                 const IceModelVec2S &basal_enthalpy,
                                 const IceModelVec2S &ice_surface_temperature,
                                 IceModelVec2S &result);

} // end of namespace pism

#endif /* __iceModel_hh */
<|MERGE_RESOLUTION|>--- conflicted
+++ resolved
@@ -112,38 +112,6 @@
   IceModelVec2 deviatoric_stresses;
 };
 
-<<<<<<< HEAD
-class EnergyModelInputs {
-public:
-  EnergyModelInputs();
-  void check() const;
-
-  const IceModelVec2CellType *cell_type;
-  const IceModelVec2S *basal_frictional_heating;
-  const IceModelVec2S *basal_heat_flux;
-  const IceModelVec2S *ice_thickness;
-  const IceModelVec2S *surface_liquid_fraction;
-  const IceModelVec2S *shelf_base_temp;
-  const IceModelVec2S *surface_temp;
-  const IceModelVec2S *till_water_thickness;
-
-  const IceModelVec3 *strain_heating3;
-  const IceModelVec3 *u3;
-  const IceModelVec3 *v3;
-  const IceModelVec3 *w3;
-};
-
-class EnergyModelStats {
-public:
-  EnergyModelStats();
-
-  unsigned int bulge_counter;
-  unsigned int reduced_accuracy_counter;
-  unsigned int low_temperature_counter;
-  double liquified_ice_volume;
-};
-=======
->>>>>>> 83f4c8d9
 
 //! The base class for PISM.  Contains all essential variables, parameters, and flags for modelling an ice sheet.
 class IceModel {
@@ -185,11 +153,7 @@
   virtual void run();
   /** Advance the current PISM run to a specific time */
   virtual void run_to(double time);
-<<<<<<< HEAD
-  virtual void step(bool do_mass_continuity, bool do_energy, bool do_skip);
-=======
   virtual void step(bool do_mass_continuity, bool do_skip);
->>>>>>> 83f4c8d9
   void reset_counters();
 
   // see iMbootstrap.cc
@@ -259,8 +223,6 @@
 
   energy::BedThermalUnit *m_btu;
   energy::EnergyModel *m_energy_model;
-
-  AgeModel *m_age_model;
 
   AgeModel *m_age_model;
 
@@ -313,14 +275,6 @@
   //! mask to determine grounding line position
   IceModelVec2S m_gl_mask;
 
-<<<<<<< HEAD
-  //! absolute temperature of ice; K (ghosted)
-  IceModelVec3 m_ice_temperature;
-  //! enthalpy; J / kg (ghosted)
-  IceModelVec3 m_ice_enthalpy;
-
-=======
->>>>>>> 83f4c8d9
   // parameters
   //! mass continuity time step, s
   double m_dt;
@@ -426,7 +380,6 @@
                                 double meltfrac, double max_diffusivity);
 
 public:
-<<<<<<< HEAD
 
   // see iMreport.cc;  methods for computing diagnostic quantities:
   // scalar:
@@ -440,23 +393,6 @@
   double ice_area_floating(double thickness_threshold) const;
   double ice_area_temperate(double thickness_threshold) const;
   double ice_area_cold(double thickness_threshold) const;
-=======
-  const IceModelVec2S &cell_area() const;
-  const IceModelVec2CellType &cell_type_mask() const;
-
-  // see iMreport.cc;  methods for computing diagnostic quantities:
-  // scalar:
-  double ice_volume() const;
-  double ice_volume_not_displacing_seawater() const;
-  double sealevel_volume() const;
-  double ice_volume_temperate() const;
-  double ice_volume_cold() const;
-  double ice_area() const;
-  double ice_area_grounded() const;
-  double ice_area_floating() const;
-  double ice_area_temperate() const;
-  double ice_area_cold() const;
->>>>>>> 83f4c8d9
 
 protected:
   // see iMutil.cc
@@ -483,7 +419,7 @@
   const IceModelVec2S& ice_thickness() const;
   const IceModelVec2S& ice_surface_elevation() const;
   const IceModelVec2CellType& cell_type() const;
-  const IceModelVec2S &cell_area();
+  const IceModelVec2S &cell_area() const;
 
   FluxCounters cumulative_fluxes() const;
   const IceModelVec2S& flux_divergence() const;
@@ -562,43 +498,6 @@
   double m_start_time;    // this is used in the wall-clock-time backup code
 };
 
-<<<<<<< HEAD
-void bootstrap_ice_temperature(const IceModelVec2S &ice_thickness,
-                               const IceModelVec2S &ice_surface_temp,
-                               const IceModelVec2S &surface_mass_balance,
-                               const IceModelVec2S &basal_heat_flux,
-                               IceModelVec3 &result);
-
-void bootstrap_ice_enthalpy(const IceModelVec2S &ice_thickness,
-                            const IceModelVec2S &ice_surface_temp,
-                            const IceModelVec2S &surface_mass_balance,
-                            const IceModelVec2S &basal_heat_flux,
-                            IceModelVec3 &result);
-
-void compute_enthalpy(const IceModelVec3 &temperature,
-                      const IceModelVec3 &liquid_water_fraction,
-                      const IceModelVec2S &ice_thickness,
-                      IceModelVec3 &result);
-
-void compute_enthalpy_cold(const IceModelVec3 &temperature,
-                           const IceModelVec2S &ice_thickness,
-                           IceModelVec3 &result);
-
-void compute_liquid_water_fraction(const IceModelVec3 &enthalpy,
-                                   const IceModelVec2S &ice_thickness,
-                                   IceModelVec3 &result);
-
-void compute_cts(const IceModelVec3 &enthalpy,
-                 const IceModelVec2S &ice_thickness,
-                 IceModelVec3 &result);
-
-double total_ice_enthalpy(double thickness_threshold,
-                          const IceModelVec3 &ice_enthalpy,
-                          const IceModelVec2S &ice_thickness,
-                          const IceModelVec2S &cell_area);
-
-=======
->>>>>>> 83f4c8d9
 void check_minimum_ice_thickness(const IceModelVec2S &ice_thickness);
 void check_maximum_ice_thickness(const IceModelVec2S &ice_thickness);
 
