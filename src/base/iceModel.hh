--- conflicted
+++ resolved
@@ -132,54 +132,58 @@
 
   // -----------------------------------------------
   /** Initialization proceeds through a hierarchical set of virtual
-  function calls.  The hierarchy of what calls what is shown below via
-  indentation of declarations.  This hierarchy is not complete, see
+  function calls.  The hierarchy and order of what calls what is
+  shown below.  This hierarchy is not complete, see
   the code for more details.
   @see iMinit.cc */
   PetscErrorCode init();
 
-    //! 1) Initialize the computational grid:
-    virtual PetscErrorCode grid_setup();
-      virtual PetscErrorCode set_grid_defaults();
-      virtual PetscErrorCode set_grid_from_options();
-
-    //! 2) Process the options:
-    // virtual PetscErrorCode setFromOptions();
-
-    //! 3) Memory allocation:
-    virtual PetscErrorCode createVecs();
-
-    //! 4) Allocate PISM components modeling some physical processes.
-    virtual PetscErrorCode allocate_submodels();
-      virtual PetscErrorCode allocate_enthalpy_converter();
-      virtual PetscErrorCode allocate_iceberg_remover();
-      virtual PetscErrorCode allocate_stressbalance();
-      virtual PetscErrorCode allocate_subglacial_hydrology();
-      virtual PetscErrorCode allocate_basal_yield_stress();
-      virtual PetscErrorCode allocate_bedrock_thermal_unit();
-      virtual PetscErrorCode allocate_bed_deformation();
-      virtual PetscErrorCode allocate_couplers();
-
-    //! 5) Allocate work vectors:
-    virtual PetscErrorCode allocate_internal_objects();
-
-    //! 6) Initialize coupler models and fill the model state variables
-    //! (from a PISM output file, from a bootstrapping file using some
-    //! modeling choices or using formulas). Calls IceModel::regrid()
-    virtual PetscErrorCode model_state_setup();
-      virtual PetscErrorCode init_couplers();
-      virtual PetscErrorCode init_step_couplers();
-      virtual PetscErrorCode set_vars_from_options();
-
-    //! 7) Report grid parameters:
-    // ierr = grid.report_parameters(); CHKERRQ(ierr);
-
-    //! 8) Miscellaneous stuff: set up the bed deformation model, initialize the
-    //! basal till model, initialize snapshots. This has to happen *after*
-    //! regridding.
-    virtual PetscErrorCode misc_setup();
-      virtual PetscErrorCode init_calving();
-      virtual PetscErrorCode init_diagnostics();
+  //! 1) Initialize the computational grid:
+  virtual PetscErrorCode grid_setup();
+  // Part (1) calls:
+  virtual PetscErrorCode set_grid_defaults();
+  virtual PetscErrorCode set_grid_from_options();
+
+  //! 2) Process the options:
+  // virtual PetscErrorCode setFromOptions();
+
+  //! 3) Memory allocation:
+  virtual PetscErrorCode createVecs();
+
+  //! 4) Allocate PISM components modeling some physical processes.
+  virtual PetscErrorCode allocate_submodels();
+  // Part (4) calls:
+  virtual PetscErrorCode allocate_enthalpy_converter();
+  virtual PetscErrorCode allocate_iceberg_remover();
+  virtual PetscErrorCode allocate_stressbalance();
+  virtual PetscErrorCode allocate_subglacial_hydrology();
+  virtual PetscErrorCode allocate_basal_yield_stress();
+  virtual PetscErrorCode allocate_bedrock_thermal_unit();
+  virtual PetscErrorCode allocate_bed_deformation();
+  virtual PetscErrorCode allocate_couplers();
+
+  //! 5) Allocate work vectors:
+  virtual PetscErrorCode allocate_internal_objects();
+
+  //! 6) Initialize coupler models and fill the model state variables
+  //! (from a PISM output file, from a bootstrapping file using some
+  //! modeling choices or using formulas). Calls IceModel::regrid()
+  virtual PetscErrorCode model_state_setup();
+  // Part (6) calls:
+  virtual PetscErrorCode init_couplers();
+  virtual PetscErrorCode init_step_couplers();
+  virtual PetscErrorCode set_vars_from_options();
+
+  //! 7) Report grid parameters:
+  // ierr = grid.report_parameters(); CHKERRQ(ierr);
+
+  //! 8) Miscellaneous stuff: set up the bed deformation model, initialize the
+  //! basal till model, initialize snapshots. This has to happen *after*
+  //! regridding.
+  virtual PetscErrorCode misc_setup();
+  // Part (8) calls:
+  virtual PetscErrorCode init_calving();
+  virtual PetscErrorCode init_diagnostics();
   // -----------------------------------------------
 
 
@@ -313,21 +317,12 @@
 
   // parameters
   double   dt,     //!< mass continuity time step, s
-<<<<<<< HEAD
-              t_TempAge,  //!< time of last update for enthalpy/temperature
-              dt_TempAge,  //!< enthalpy/temperature and age time-steps
-              maxdt_temporary, dt_force,
-              CFLviolcount,    //!< really is just a count, but PISMGlobalSum requires this type
-              dt_from_cfl, CFLmaxdt, CFLmaxdt2D,
-              gmaxu, gmaxv, gmaxw,  // global maximums on 3D grid of abs value of vel components
-=======
     t_TempAge,  //!< time of last update for enthalpy/temperature
     dt_TempAge,  //!< enthalpy/temperature and age time-steps
     maxdt_temporary, dt_force,
-    CFLviolcount,    //!< really is just a count, but GlobalSum requires this type
+    CFLviolcount,    //!< really is just a count, but PISMGlobalSum requires this type
     dt_from_cfl, CFLmaxdt, CFLmaxdt2D,
     gmaxu, gmaxv, gmaxw,  // global maximums on 3D grid of abs value of vel components
->>>>>>> 995aac23
     grounded_basal_ice_flux_cumulative,
     nonneg_rule_flux_cumulative,
     sub_shelf_ice_flux_cumulative,
@@ -428,14 +423,7 @@
   virtual PetscErrorCode residual_redistribution_iteration(IceModelVec2S &residual, bool &done);
 
   // see iMreport.cc
-<<<<<<< HEAD
-  virtual PetscErrorCode volumeArea(
-                       double& gvolume,double& garea);
-  virtual PetscErrorCode energyStats(
-                       double iarea,double &gmeltfrac);
-=======
   virtual PetscErrorCode energyStats(double iarea,double &gmeltfrac);
->>>>>>> 995aac23
   virtual PetscErrorCode ageStats(double ivol, double &gorigfrac);
   virtual PetscErrorCode summary(bool tempAndAge);
   virtual PetscErrorCode summaryPrintLine(PetscBool printPrototype, bool tempAndAge,
@@ -457,16 +445,9 @@
   virtual PetscErrorCode compute_ice_enthalpy(double &result);
 
   // see iMtemp.cc
-<<<<<<< HEAD
-  virtual PetscErrorCode excessToFromBasalMeltLayer(
-                      const double rho, const double c, const double L,
-                      const double z, const double dz,
-                      double *Texcess, double *bwat);
-=======
   virtual PetscErrorCode excessToFromBasalMeltLayer(const double rho, const double c, const double L,
                                                     const double z, const double dz,
                                                     double *Texcess, double *bwat);
->>>>>>> 995aac23
   virtual PetscErrorCode temperatureStep(double* vertSacrCount, double* bulgeCount);
 
   // see iMutil.cc
@@ -487,19 +468,12 @@
   // 3D working space
   IceModelVec3 vWork3d;
 
-  StressBalance *stress_balance;
-
-<<<<<<< HEAD
-  std::map<std::string,PISMDiagnostic*> diagnostics;
-  std::map<std::string,PISMTSDiagnostic*> ts_diagnostics;
-=======
 public:
   StressBalance* get_stress_balance();
 protected:
 
   std::map<std::string,Diagnostic*> diagnostics;
   std::map<std::string,TSDiagnostic*> ts_diagnostics;
->>>>>>> 995aac23
 
   // Set of variables to put in the output file:
   std::set<std::string> output_vars;
