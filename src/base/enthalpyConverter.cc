--- conflicted
+++ resolved
@@ -142,12 +142,6 @@
   return m_c_i;
 }
 
-//! Latent heat of fusion of water as a function of pressure melting
-//! temperature.
-double EnthalpyConverter::L(double T_m) const {
-  return this->L_impl(T_m);
-}
-
 //! Get melting temperature from pressure p.
 /*!
      \f[ T_m(p) = T_{melting} - \beta p. \f]
@@ -303,45 +297,10 @@
 ColdEnthalpyConverter::~ColdEnthalpyConverter() {
   // empty
 }
-<<<<<<< HEAD
-
-double ColdEnthalpyConverter::enthalpy_permissive_impl(double T,
-                                                       double /*omega*/,
-                                                       double /*pressure*/) const {
-  return m_c_i * (T - m_T_0);
-}
-
-double ColdEnthalpyConverter::enthalpy_impl(double T, double /*omega*/,
-                                            double /*pressure*/) const {
-  return m_c_i * (T - m_T_0);
-}
-
-double ColdEnthalpyConverter::water_fraction_impl(double /*E*/,
-                                                  double /*pressure*/) const {
-  return 0.0;
-}
-
-double ColdEnthalpyConverter::melting_temperature_impl(double /*pressure*/) const {
-  return m_T_melting;
-}
-
-bool ColdEnthalpyConverter::is_temperate_impl(double /*E*/, double /*pressure*/) const {
-  return false;
-}
-
-double ColdEnthalpyConverter::temperature_impl(double E, double /*pressure*/) const {
-  return (E / m_c_i) + m_T_0;
-}
-
-double ColdEnthalpyConverter::L_impl(double T_pm) const {
-  (void) T_pm;
-  return m_L;
-}
-
-/*! @brief Latent heat of fusion of water using Kirchhoff's law of thermochemistry.
-=======
-/*! @class KirchhoffEnthalpyConverter
->>>>>>> 25f1c8a2
+
+//! Latent heat of fusion of water as a function of pressure melting
+//! temperature.
+/*!
 
   Following a re-interpretation of [@ref
   AschwandenBuelerKhroulevBlatter], we require that @f$ \Diff{H}{p} =
@@ -402,7 +361,7 @@
   Note that this form of @f$ L(p) @f$ also follows from Kirchhoff's
   law of thermochemistry.
 */
-double EnthalpyConverter::L_impl(double T_pm) const {
+double EnthalpyConverter::L(double T_pm) const {
   return m_L + (m_c_w - m_c_i) * (T_pm - 273.15);
 }
 
