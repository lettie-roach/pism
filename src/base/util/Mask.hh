// Copyright (C) 2011, 2012, 2013, 2014, 2015, 2016 Constantine Khroulev and David Maxwell
//
// This file is part of PISM.
//
// PISM is free software; you can redistribute it and/or modify it under the
// terms of the GNU General Public License as published by the Free Software
// Foundation; either version 3 of the License, or (at your option) any later
// version.
//
// PISM is distributed in the hope that it will be useful, but WITHOUT ANY
// WARRANTY; without even the implied warranty of MERCHANTABILITY or FITNESS
// FOR A PARTICULAR PURPOSE.  See the GNU General Public License for more
// details.
//
// You should have received a copy of the GNU General Public License
// along with PISM; if not, write to the Free Software
// Foundation, Inc., 51 Franklin St, Fifth Floor, Boston, MA  02110-1301  USA

#ifndef _MASK_H_
#define _MASK_H_

// the following three includes are needed here because of inlined code
#include "iceModelVec.hh"
#include "PISMConfigInterface.hh"
#include "error_handling.hh"

namespace pism {

enum MaskValue {
  MASK_UNKNOWN          = -1,
  MASK_ICE_FREE_BEDROCK = 0,
  MASK_GROUNDED         = 2,
  MASK_FLOATING         = 3,
  MASK_ICE_FREE_OCEAN   = 4
};

namespace mask {
//! \brief An ocean cell (floating ice or ice-free).
  inline bool ocean(int M) {
    return M >= MASK_FLOATING;
  }
  //! \brief Grounded cell (grounded ice or ice-free).
  inline bool grounded(int M) {
    return not ocean(M);
  }
  //! \brief Ice-filled cell (grounded or floating).
  inline bool icy(int M) {
    return (M == MASK_GROUNDED) || (M == MASK_FLOATING);
  }
  inline bool grounded_ice(int M) {
    return icy(M) && grounded(M);
  }
  inline bool floating_ice(int M) {
    return icy(M) && ocean(M);
  }
  //! \brief Ice-free cell (grounded or ocean).
  inline bool ice_free(int M) {
    return not icy(M);
  }
  inline bool ice_free_ocean(int M) {
    return ocean(M) && ice_free(M);
  }
  inline bool ice_free_land(int M) {
    return grounded(M) && ice_free(M);
  }
}

class GeometryCalculator {
public:
  GeometryCalculator(const Config &config) {
<<<<<<< HEAD
    m_alpha = 1 - config.get_double("constants.ice.density") / config.get_double("constants.sea_water.density");
    m_is_dry_simulation = config.get_boolean("ocean.always_grounded");
    m_icefree_thickness = config.get_double("geometry.ice_free_thickness_standard");
    m_is_floating_thickness = config.get_double("geometry.is_floating_thickness_standard");
=======
    m_alpha = 1 - config.get_double("ice_density") / config.get_double("sea_water_density");
    m_is_dry_simulation = config.get_boolean("is_dry_simulation");
    m_icefree_thickness = config.get_double("mask_icefree_thickness_standard");
>>>>>>> e2b20763
  }

  void set_icefree_thickness(double threshold) {
    if (threshold < 0.0) {
      throw RuntimeError::formatted("invalid ice-free thickness threshold: %f", threshold);
    }
    m_icefree_thickness = threshold;
  }

  void compute(double sea_level, const IceModelVec2S &bed, const IceModelVec2S &thickness,
               IceModelVec2Int &out_mask, IceModelVec2S &out_surface) const;

  void compute_mask(double sea_level, const IceModelVec2S &bed, const IceModelVec2S &thickness,
                    IceModelVec2Int &result) const;

  void compute_surface(double sea_level, const IceModelVec2S &bed, const IceModelVec2S &thickness,
                       IceModelVec2S &result) const;

  inline void compute(double sea_level, double bed, double thickness,
                      int *out_mask, double *out_surface) const {
    const double hgrounded = bed + thickness; // FIXME issue #15
    const double hfloating = sea_level + m_alpha*thickness;

    const bool
      is_floating = (hfloating > hgrounded),
      ice_free    = (thickness < m_icefree_thickness);

    int mask_result;
    double surface_result;

    if (is_floating && (not m_is_dry_simulation)) {
      surface_result = hfloating;

      if (ice_free) {
        mask_result = MASK_ICE_FREE_OCEAN;
      } else {
        mask_result = MASK_FLOATING;
      }
    } else {  // Grounded
      surface_result = hgrounded;

      if (ice_free) {
        mask_result = MASK_ICE_FREE_BEDROCK;
      } else {
        mask_result = MASK_GROUNDED;
      }
    }

    if (out_surface != NULL) {
      *out_surface = surface_result;
    }

    if (out_mask != NULL) {
      *out_mask = mask_result;
    }
  }

  inline int mask(double sea_level, double bed, double thickness) const {
    int result;
    compute(sea_level, bed, thickness, &result, NULL);
    return result;
  }

  inline double surface(double sea_level, double bed, double thickness) const {
    double result;
    compute(sea_level, bed, thickness, NULL, &result);
    return result;
  }

protected:
  double m_alpha;
  double m_icefree_thickness;
  bool m_is_dry_simulation;
};

} // end of namespace pism

#endif /* _MASK_H_ */<|MERGE_RESOLUTION|>--- conflicted
+++ resolved
@@ -68,16 +68,9 @@
 class GeometryCalculator {
 public:
   GeometryCalculator(const Config &config) {
-<<<<<<< HEAD
     m_alpha = 1 - config.get_double("constants.ice.density") / config.get_double("constants.sea_water.density");
     m_is_dry_simulation = config.get_boolean("ocean.always_grounded");
     m_icefree_thickness = config.get_double("geometry.ice_free_thickness_standard");
-    m_is_floating_thickness = config.get_double("geometry.is_floating_thickness_standard");
-=======
-    m_alpha = 1 - config.get_double("ice_density") / config.get_double("sea_water_density");
-    m_is_dry_simulation = config.get_boolean("is_dry_simulation");
-    m_icefree_thickness = config.get_double("mask_icefree_thickness_standard");
->>>>>>> e2b20763
   }
 
   void set_icefree_thickness(double threshold) {
