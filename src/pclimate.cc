--- conflicted
+++ resolved
@@ -43,17 +43,12 @@
 static PetscErrorCode setupIceGridFromFile(string filename, IceGrid &grid) {
   PetscErrorCode ierr;
 
-<<<<<<< HEAD
   PIO nc(grid.com, grid.rank, grid.config.get_string("io_format"));
 
   ierr = nc.open(filename, NC_NOWRITE); CHKERRQ(ierr);
-  ierr = nc.inq_grid("land_ice_thickness", &grid); CHKERRQ(ierr);
+  ierr = nc.inq_grid("land_ice_thickness", &grid, NOT_PERIODIC); CHKERRQ(ierr);
   ierr = nc.close(); CHKERRQ(ierr);
 
-=======
-  PISMIO nc(&grid);
-  ierr = nc.get_grid(filename, "land_ice_thickness",NOT_PERIODIC); CHKERRQ(ierr);
->>>>>>> d1499439
   grid.compute_nprocs();
   grid.compute_ownership_ranges();
   ierr = grid.createDA(); CHKERRQ(ierr);
