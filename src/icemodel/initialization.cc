<<<<<<< HEAD
// Copyright (C) 2009--2020 Ed Bueler and Constantine Khroulev
=======
// Copyright (C) 2009--2021 Ed Bueler and Constantine Khroulev
>>>>>>> 67885791
//
// This file is part of PISM.
//
// PISM is free software; you can redistribute it and/or modify it under the
// terms of the GNU General Public License as published by the Free Software
// Foundation; either version 3 of the License, or (at your option) any later
// version.
//
// PISM is distributed in the hope that it will be useful, but WITHOUT ANY
// WARRANTY; without even the implied warranty of MERCHANTABILITY or FITNESS
// FOR A PARTICULAR PURPOSE.  See the GNU General Public License for more
// details.
//
// You should have received a copy of the GNU General Public License
// along with PISM; if not, write to the Free Software
// Foundation, Inc., 51 Franklin St, Fifth Floor, Boston, MA  02110-1301  USA

//This file contains various initialization routines. See the IceModel::init()
//documentation comment in iceModel.cc for the order in which they are called.

#include "IceModel.hh"
#include "pism/basalstrength/ConstantYieldStress.hh"
#include "pism/basalstrength/MohrCoulombYieldStress.hh"
#include "pism/basalstrength/OptTillphiYieldStress.hh"
#include "pism/basalstrength/basal_resistance.hh"
#include "pism/frontretreat/util/IcebergRemover.hh"
#include "pism/frontretreat/util/IcebergRemoverFEM.hh"
#include "pism/frontretreat/calving/CalvingAtThickness.hh"
#include "pism/frontretreat/calving/EigenCalving.hh"
#include "pism/frontretreat/calving/FloatKill.hh"
#include "pism/frontretreat/calving/HayhurstCalving.hh"
#include "pism/frontretreat/calving/vonMisesCalving.hh"
#include "pism/energy/BedThermalUnit.hh"
#include "pism/hydrology/NullTransport.hh"
#include "pism/hydrology/Routing.hh"
#include "pism/hydrology/SteadyState.hh"
#include "pism/hydrology/Distributed.hh"
#include "pism/stressbalance/StressBalance.hh"
#include "pism/stressbalance/sia/SIAFD.hh"
#include "pism/stressbalance/ssa/SSAFD.hh"
#include "pism/stressbalance/ssa/SSAFEM.hh"
#include "pism/util/Mask.hh"
#include "pism/util/ConfigInterface.hh"
#include "pism/util/Time.hh"
#include "pism/util/error_handling.hh"
#include "pism/util/io/File.hh"
#include "pism/util/pism_options.hh"
#include "pism/coupler/OceanModel.hh"
#include "pism/coupler/SurfaceModel.hh"
#include "pism/coupler/atmosphere/Factory.hh"
#include "pism/coupler/ocean/Factory.hh"
#include "pism/coupler/ocean/Initialization.hh"
#include "pism/coupler/ocean/sea_level/Factory.hh"
#include "pism/coupler/ocean/sea_level/Initialization.hh"
#include "pism/coupler/surface/Factory.hh"
#include "pism/coupler/surface/Initialization.hh"
#include "pism/earth/LingleClark.hh"
#include "pism/earth/BedDef.hh"
#include "pism/earth/Given.hh"
#include "pism/util/EnthalpyConverter.hh"
#include "pism/util/Vars.hh"
#include "pism/util/io/io_helpers.hh"
#include "pism/util/projection.hh"
#include "pism/util/pism_utilities.hh"
#include "pism/age/AgeModel.hh"
#include "pism/energy/EnthalpyModel.hh"
#include "pism/energy/TemperatureModel.hh"
#include "pism/fracturedensity/FractureDensity.hh"
#include "pism/frontretreat/FrontRetreat.hh"
#include "pism/frontretreat/PrescribedRetreat.hh"
#include "pism/coupler/frontalmelt/Factory.hh"
#include "pism/coupler/util/options.hh" // ForcingOptions
#include "pism/util/ScalarForcing.hh"

namespace pism {

//! Initialize time from an input file or command-line options.
void IceModel::time_setup() {

  bool use_calendar = m_config->get_flag("output.runtime.time_use_calendar");

  if (use_calendar) {
    m_log->message(2,
                   "* Run time: [%s, %s]  (%s years, using the '%s' calendar)\n",
                   m_time->date(m_time->start()).c_str(),
                   m_time->date(m_time->end()).c_str(),
                   m_time->run_length().c_str(),
                   m_time->calendar().c_str());
  } else {
    std::string time_units = m_config->get_string("output.runtime.time_unit_name");

    double
      start  = m_time->convert_time_interval(m_time->start(), time_units),
      end    = m_time->convert_time_interval(m_time->end(), time_units),
      length = end - start;

    m_log->message(2,
                   "* Run time: [%f %s, %f %s]  (%f %s)\n",
                   start, time_units.c_str(),
                   end, time_units.c_str(),
                   length, time_units.c_str());
  }
}

//! Sets the starting values of model state variables.
/*!
  There are two cases:

  1) Initializing from a PISM output file.

  2) Setting the values using command-line options only (verification and
  simplified geometry runs, for example) or from a bootstrapping file, using
  heuristics to fill in missing and 3D fields.

  Calls IceModel::regrid().

  This function is called after all the memory allocation is done and all the
  physical parameters are set.

  Calling this method should be all one needs to set model state variables.
  Please avoid modifying them in other parts of the initialization sequence.

  Also, please avoid operations that would make it unsafe to call this more
  than once (memory allocation is one example).
 */
void IceModel::model_state_setup() {

  // Check if we are initializing from a PISM output file:
  InputOptions input = process_input_options(m_ctx->com(), m_config);

  const bool use_input_file = input.type == INIT_BOOTSTRAP or input.type == INIT_RESTART;

  std::unique_ptr<File> input_file;

  if (use_input_file) {
    input_file.reset(new File(m_grid->com, input.filename, PISM_GUESS, PISM_READONLY));
  }

  // Initialize 2D fields owned by IceModel (ice geometry, etc)
  {
    switch (input.type) {
    case INIT_RESTART:
      restart_2d(*input_file, input.record);
      break;
    case INIT_BOOTSTRAP:
      bootstrap_2d(*input_file);
      break;
    case INIT_OTHER:
    default:
      initialize_2d();
    }

    regrid();
  }

  // Get projection information and compute latitudes and longitudes *before* a component
  // decides to use them...
  {
    if (use_input_file) {
      std::string mapping_name = m_grid->get_mapping_info().mapping.get_name();
      MappingInfo info = get_projection_info(*input_file, mapping_name,
                                             m_ctx->unit_system());

      if (not info.proj.empty()) {
        m_log->message(2, "* Got projection parameters \"%s\" from \"%s\".\n",
                       info.proj.c_str(), input.filename.c_str());
      }

      m_output_global_attributes["proj"] = info.proj;
      m_grid->set_mapping_info(info);

      std::string history = input_file->read_text_attribute("PISM_GLOBAL", "history");
      m_output_global_attributes["history"] = history + m_output_global_attributes.get_string("history");

    }

    compute_lat_lon();
  }

  m_sea_level->init(m_geometry);

  // Initialize a bed deformation model.
  if (m_beddef) {
    m_beddef->init(input, m_geometry.ice_thickness, m_sea_level->elevation());
    m_grid->variables().add(m_beddef->bed_elevation());
    m_grid->variables().add(m_beddef->uplift());
  }

  // Now ice thickness, bed elevation, and sea level are available, so we can compute the ice
  // surface elevation and the cell type mask. This also ensures consistency of ice geometry.
  //
  // The stress balance code is executed near the beginning of a step and ice geometry is
  // updated near the end, so during the second time step the stress balance code is
  // guaranteed not to see "icebergs". Here we make sure that the first time step is OK
  // too.
  enforce_consistency_of_geometry(REMOVE_ICEBERGS);

  // By now ice geometry is set (including regridding) and so we can initialize the ocean model,
  // which may need ice thickness, bed topography, and the cell type mask.
  {
    m_ocean->init(m_geometry);
  }

  // Now surface elevation is initialized, so we can initialize surface models (some use
  // elevation-based parameterizations of surface temperature and/or mass balance).
  m_surface->init(m_geometry);

  if (m_subglacial_hydrology) {

    switch (input.type) {
    case INIT_RESTART:
      m_subglacial_hydrology->restart(*input_file, input.record);
      break;
    case INIT_BOOTSTRAP:
      m_subglacial_hydrology->bootstrap(*input_file,
                                        m_geometry.ice_thickness);
      break;
    case INIT_OTHER:
      {
        IceModelVec2S
          &W_till = *m_work2d[0],
          &W      = *m_work2d[1],
          &P      = *m_work2d[2];

        W_till.set(m_config->get_number("bootstrapping.defaults.tillwat"));
        W.set(m_config->get_number("bootstrapping.defaults.bwat"));
        P.set(m_config->get_number("bootstrapping.defaults.bwp"));

        m_subglacial_hydrology->init(W_till, W, P);
        break;
      }
    }
  }

  // basal_yield_stress_model->init() needs till water thickness so this must happen
  // after subglacial_hydrology->init()
  if (m_basal_yield_stress_model) {
    auto inputs = yield_stress_inputs();

    switch (input.type) {
    case INIT_RESTART:
      m_basal_yield_stress_model->restart(*input_file, input.record);
      break;
    case INIT_BOOTSTRAP:
      m_basal_yield_stress_model->bootstrap(*input_file, inputs);
      break;
    default:
    case INIT_OTHER:
      m_basal_yield_stress_model->init(inputs);
    }
    m_basal_yield_stress.copy_from(m_basal_yield_stress_model->basal_material_yield_stress());
  }

  // Initialize the bedrock thermal layer model.
  //
  // If
  // - PISM is bootstrapping and
  // - we are using a non-zero-thickness thermal layer
  //
  // initialization of m_btu requires the temperature at the top of the bedrock. This is a problem
  // because get_bed_top_temp() uses the enthalpy field that is not initialized until later and
  // bootstrapping enthalpy uses the flux through the bottom surface of the ice (top surface of the
  // bedrock) provided by m_btu.
  //
  // We get out of this by using the fact that the full state of m_btu is not needed and
  // bootstrapping of the temperature field can be delayed.
  //
  // Note that to bootstrap m_btu we use the steady state solution of the heat equation in columns
  // of the bedrock (a straight line at each column), so the flux through the top surface of the
  // bedrock after bootstrapping is the same as the time-independent geothermal flux applied at the
  // BOTTOM surface of the bedrock layer.
  //
  // The code then delays bootstrapping of the thickness field until the first time step.
  if (m_btu) {
    m_btu->init(input);
  }

  if (m_age_model) {
    m_age_model->init(input);
    m_grid->variables().add(m_age_model->age());
  }

  // Initialize the energy balance sub-model.
  {
    switch (input.type) {
    case INIT_RESTART:
      {
        m_energy_model->restart(*input_file, input.record);
        break;
      }
    case INIT_BOOTSTRAP:
      {

        m_energy_model->bootstrap(*input_file,
                                  m_geometry.ice_thickness,
                                  m_surface->temperature(),
                                  m_surface->mass_flux(),
                                  m_btu->flux_through_top_surface());
        break;
      }
    case INIT_OTHER:
    default:
      {
        m_basal_melt_rate.set(m_config->get_number("bootstrapping.defaults.bmelt"));

        m_energy_model->initialize(m_basal_melt_rate,
                                   m_geometry.ice_thickness,
                                   m_surface->temperature(),
                                   m_surface->mass_flux(),
                                   m_btu->flux_through_top_surface());

      }
    }
    m_grid->variables().add(m_energy_model->enthalpy());
  }

  // this has to go after we add enthalpy to m_grid->variables()
  if (m_stress_balance) {
    m_stress_balance->init();
  }

  // we keep ice thickness fixed at all the locations where the sliding (SSA) velocity is
  // prescribed
  {
    IceModelVec::AccessList list{&m_ice_thickness_bc_mask, &m_velocity_bc_mask};

    for (Points p(*m_grid); p; p.next()) {
      const int i = p.i(), j = p.j();

      if (m_velocity_bc_mask.as_int(i, j)) {
        m_ice_thickness_bc_mask(i, j) = 1.0;
      }
    }
  }

  // miscellaneous steps
  {
    reset_counters();

    auto startstr = pism::printf("PISM (%s) started on %d procs.",
                                 pism::revision, (int)m_grid->size());
    prepend_history(startstr + args_string());
  }
}

//! Initialize 2D model state fields managed by IceModel from a file (for re-starting).
/*!
 * This method should eventually go away as IceModel turns into a "coupler" and all physical
 * processes are handled by sub-models.
 */
void IceModel::restart_2d(const File &input_file, unsigned int last_record) {
  std::string filename = input_file.filename();

  m_log->message(2, "initializing 2D fields from NetCDF file '%s'...\n", filename.c_str());

  for (auto variable : m_model_state) {
    variable->read(input_file, last_record);
  }
}

void IceModel::bootstrap_2d(const File &input_file) {

  m_log->message(2, "bootstrapping from file '%s'...\n", input_file.filename().c_str());

  auto usurf = input_file.find_variable("usurf", "surface_altitude");

  bool mask_found = input_file.find_variable("mask");

  // now work through all the 2d variables, regridding if present and otherwise
  // setting to default values appropriately

  if (mask_found) {
    m_log->message(2, "  WARNING: 'mask' found; IGNORING IT!\n");
  }

  if (usurf.exists) {
    m_log->message(2, "  WARNING: surface elevation 'usurf' found; IGNORING IT!\n");
  }

  m_log->message(2, "  reading 2D model state variables by regridding ...\n");

  // longitude
  {
    m_geometry.longitude.regrid(input_file, OPTIONAL);

    auto lon = input_file.find_variable("lon", "longitude");

    if (not lon.exists) {
      m_geometry.longitude.metadata()["missing_at_bootstrap"] = "true";
    }
  }

  // latitude
  {
    m_geometry.latitude.regrid(input_file, OPTIONAL);

    auto lat = input_file.find_variable("lat", "latitude");

    if (not lat.exists) {
      m_geometry.latitude.metadata()["missing_at_bootstrap"] = "true";
    }
  }

  m_geometry.ice_thickness.regrid(input_file, OPTIONAL,
                                  m_config->get_number("bootstrapping.defaults.ice_thickness"));
  // check the range of the ice thickness
  {
    auto thk_range = m_geometry.ice_thickness.range();

    if (thk_range[1] >= m_grid->Lz() + 1e-6) {
      throw RuntimeError::formatted(PISM_ERROR_LOCATION, "Maximum ice thickness (%f meters)\n"
                                    "exceeds the height of the computational domain (%f meters).",
                                    thk_range[1], m_grid->Lz());
    }
  }

  if (m_config->get_flag("geometry.part_grid.enabled")) {
    // Read the Href field from an input file. This field is
    // grid-dependent, so interpolating it from one grid to a
    // different one does not make sense in general.
    // (IceModel::Href_cleanup() will take care of the side effects of
    // such interpolation, though.)
    //
    // On the other hand, we need to read it in to be able to re-start
    // from a PISM output file using the -bootstrap option.
    m_geometry.ice_area_specific_volume.regrid(input_file, OPTIONAL, 0.0);
  }

  if (m_config->get_flag("stress_balance.ssa.dirichlet_bc")) {
    // Do not use Dirichlet B.C. anywhere if bc_mask is not present.
    m_velocity_bc_mask.regrid(input_file, OPTIONAL, 0.0);
    // In absence of u_bc and v_bc in the file the only B.C. that make sense are the
    // zero Dirichlet B.C.
    m_velocity_bc_values.regrid(input_file, OPTIONAL,  0.0);
  } else {
    m_velocity_bc_mask.set(0.0);
    m_velocity_bc_values.set(0.0);
  }

  m_ice_thickness_bc_mask.regrid(input_file, OPTIONAL, 0.0);

  // check if Lz is valid
  auto thk_range = m_geometry.ice_thickness.range();

  if (thk_range[1] > m_grid->Lz()) {
    throw RuntimeError::formatted(PISM_ERROR_LOCATION, "Max. ice thickness (%3.3f m)\n"
                                  "exceeds the height of the computational domain (%3.3f m).",
                                  thk_range[1], m_grid->Lz());
  }
}

void IceModel::initialize_2d() {
  // This method should NOT have the "noreturn" attribute. (This attribute does not mix with virtual
  // methods).
  throw RuntimeError(PISM_ERROR_LOCATION, "cannot initialize IceModel without an input file");
}

//! Manage regridding based on user options.
void IceModel::regrid() {

  auto filename    = m_config->get_string("input.regrid.file");
  auto regrid_vars = set_split(m_config->get_string("input.regrid.vars"), ',');

  // Return if no regridding is requested:
  if (filename.empty()) {
     return;
  }

  m_log->message(2, "regridding from file %s ...\n", filename.c_str());

  {
    File regrid_file(m_grid->com, filename, PISM_GUESS, PISM_READONLY);
    for (auto v : m_model_state) {
      if (regrid_vars.find(v->get_name()) != regrid_vars.end()) {
        v->regrid(regrid_file, CRITICAL);
      }
    }

    // Check the range of the ice thickness.
    {
      double
        max_thickness = m_geometry.ice_thickness.range()[1],
        Lz            = m_grid->Lz();

      if (max_thickness >= Lz + 1e-6) {
        throw RuntimeError::formatted(PISM_ERROR_LOCATION, "Maximum ice thickness (%f meters)\n"
                                      "exceeds the height of the computational domain (%f meters).",
                                      max_thickness, Lz);
      }
    }
  }
}

//! \brief Decide which stress balance model to use.
void IceModel::allocate_stressbalance() {

  if (m_stress_balance) {
    return;
  }

  m_log->message(2, "# Allocating a stress balance model...\n");

  // false means "not regional"
  m_stress_balance = stressbalance::create(m_config->get_string("stress_balance.model"),
                                           m_grid, false);

  m_submodels["stress balance"] = m_stress_balance.get();
}

void IceModel::allocate_geometry_evolution() {
  if (m_geometry_evolution) {
    return;
  }

  m_log->message(2, "# Allocating the geometry evolution model...\n");

  m_geometry_evolution.reset(new GeometryEvolution(m_grid));

  m_submodels["geometry_evolution"] = m_geometry_evolution.get();
}


void IceModel::allocate_iceberg_remover() {

  if (m_iceberg_remover != NULL) {
    return;
  }

  m_log->message(2,
             "# Allocating an iceberg remover (part of a calving model)...\n");

  if (m_config->get_flag("geometry.remove_icebergs")) {

    auto model = m_config->get_string("stress_balance.model");
    auto ssa_method = m_config->get_string("stress_balance.ssa.method");

    if ((member(model, {"ssa", "ssa+sia"}) and ssa_method == "fem") or
        model == "blatter") {
      m_iceberg_remover.reset(new calving::IcebergRemoverFEM(m_grid));
    } else {
      m_iceberg_remover.reset(new calving::IcebergRemover(m_grid));
    }

    m_submodels["iceberg remover"] = m_iceberg_remover.get();
  }
}

void IceModel::allocate_age_model() {

  if (m_age_model) {
    return;
  }

  if (m_config->get_flag("age.enabled")) {
    m_log->message(2, "# Allocating an ice age model...\n");

    if (m_stress_balance == NULL) {
      throw RuntimeError::formatted(PISM_ERROR_LOCATION,
                                    "Cannot allocate an age model: m_stress_balance == NULL.");
    }

    m_age_model.reset(new AgeModel(m_grid, m_stress_balance.get()));
    m_submodels["age model"] = m_age_model.get();
  }
}

void IceModel::allocate_energy_model() {

  if (m_energy_model != NULL) {
    return;
  }

  m_log->message(2, "# Allocating an energy balance model...\n");

  if (m_config->get_flag("energy.enabled")) {
    if (m_config->get_flag("energy.temperature_based")) {
      m_energy_model = new energy::TemperatureModel(m_grid, m_stress_balance.get());
    } else {
      m_energy_model = new energy::EnthalpyModel(m_grid, m_stress_balance.get());
    }
  } else {
    m_energy_model = new energy::DummyEnergyModel(m_grid, m_stress_balance.get());
  }

  m_submodels["energy balance model"] = m_energy_model;
}


//! \brief Decide which bedrock thermal unit to use.
void IceModel::allocate_bedrock_thermal_unit() {

  if (m_btu != NULL) {
    return;
  }

  m_log->message(2, "# Allocating a bedrock thermal layer model...\n");

  m_btu = energy::BedThermalUnit::FromOptions(m_grid, m_ctx);

  m_submodels["bedrock thermal model"] = m_btu;
}

//! \brief Decide which subglacial hydrology model to use.
void IceModel::allocate_subglacial_hydrology() {

  using namespace pism::hydrology;

  std::string hydrology_model = m_config->get_string("hydrology.model");

  if (m_subglacial_hydrology) { // indicates it has already been allocated
    return;
  }

  m_log->message(2, "# Allocating a subglacial hydrology model...\n");

  if (hydrology_model == "null") {
    m_subglacial_hydrology.reset(new NullTransport(m_grid));
  } else if (hydrology_model == "routing") {
    m_subglacial_hydrology.reset(new Routing(m_grid));
  } else if (hydrology_model == "steady") {
    m_subglacial_hydrology.reset(new SteadyState(m_grid));
  } else if (hydrology_model == "distributed") {
    m_subglacial_hydrology.reset(new Distributed(m_grid));
  } else {
    throw RuntimeError::formatted(PISM_ERROR_LOCATION,
                                  "unknown 'hydrology.model': %s", hydrology_model.c_str());
  }

  m_submodels["subglacial hydrology"] = m_subglacial_hydrology.get();
}

//! \brief Decide which basal yield stress model to use.
void IceModel::allocate_basal_yield_stress() {

  if (m_basal_yield_stress_model) {
    return;
  }

  m_log->message(2,
             "# Allocating a basal yield stress model...\n");

  std::string model = m_config->get_string("stress_balance.model");

  // only these two use the yield stress (so far):
  if (member(model, {"ssa", "ssa+sia", "blatter"})) {
    std::string yield_stress_model = m_config->get_string("basal_yield_stress.model");

    if (yield_stress_model == "constant") {
      m_basal_yield_stress_model.reset(new ConstantYieldStress(m_grid));
    } else if (yield_stress_model == "mohr_coulomb") {
      m_basal_yield_stress_model.reset(new MohrCoulombYieldStress(m_grid));
    } else if (yield_stress_model == "tillphi_opt") {
      m_basal_yield_stress_model.reset(new OptTillphiYieldStress(m_grid));
    } else {
      throw RuntimeError::formatted(PISM_ERROR_LOCATION, "yield stress model '%s' is not supported.",
                                    yield_stress_model.c_str());
    }

    m_submodels["basal yield stress"] = m_basal_yield_stress_model.get();
  }
}

//! Allocate PISM's sub-models implementing some physical processes.
/*!
  This method is called after memory allocation but before filling any of
  IceModelVecs because all the physical parameters should be initialized before
  setting up the coupling or filling model-state variables.
 */
void IceModel::allocate_submodels() {

  allocate_geometry_evolution();

  allocate_iceberg_remover();

  allocate_stressbalance();

  // this has to happen *after* allocate_stressbalance()
  {
    allocate_age_model();
    allocate_energy_model();
    allocate_subglacial_hydrology();
  }

  // this has to happen *after* allocate_subglacial_hydrology()
  allocate_basal_yield_stress();

  allocate_bedrock_thermal_unit();

  allocate_bed_deformation();

  allocate_couplers();

  if (m_config->get_flag("fracture_density.enabled")) {
    m_fracture.reset(new FractureDensity(m_grid, m_stress_balance->shallow()->flow_law()));
    m_submodels["fracture_density"] = m_fracture.get();
  }
}


void IceModel::allocate_couplers() {
  // Initialize boundary models:

  if (not m_surface) {

    m_log->message(2, "# Allocating a surface process model or coupler...\n");

    surface::Factory ps(m_grid, atmosphere::Factory(m_grid).create());

    m_surface.reset(new surface::InitializationHelper(m_grid, ps.create()));

    m_submodels["surface process model"] = m_surface.get();
  }

  if (not m_sea_level) {
    m_log->message(2, "# Allocating sea level forcing...\n");

    using namespace ocean::sea_level;

    m_sea_level.reset(new InitializationHelper(m_grid, Factory(m_grid).create()));

    m_submodels["sea level forcing"] = m_sea_level.get();
  }

  if (not m_ocean) {
    m_log->message(2, "# Allocating an ocean model or coupler...\n");

    using namespace ocean;

    m_ocean.reset(new InitializationHelper(m_grid, Factory(m_grid).create()));

    m_submodels["ocean model"] = m_ocean.get();
  }
}

//! Miscellaneous initialization tasks plus tasks that need the fields that can come from regridding.
void IceModel::misc_setup() {

  m_log->message(3, "Finishing initialization...\n");
  InputOptions opts = process_input_options(m_ctx->com(), m_config);

  if (not (opts.type == INIT_OTHER)) {
    // initializing from a file
    File file(m_grid->com, opts.filename, PISM_GUESS, PISM_READONLY);

    std::string source = file.read_text_attribute("PISM_GLOBAL", "source");

    if (opts.type == INIT_RESTART) {
      // If it's missing, print a warning
      if (source.empty()) {
        m_log->message(1,
                       "PISM WARNING: file '%s' does not have the 'source' global attribute.\n"
                       "     If '%s' is a PISM output file, please run the following to get rid of this warning:\n"
                       "     ncatted -a source,global,c,c,PISM %s\n",
                       opts.filename.c_str(), opts.filename.c_str(), opts.filename.c_str());
      } else if (source.find("PISM") == std::string::npos) {
        // If the 'source' attribute does not contain the string "PISM", then print
        // a message and stop:
        m_log->message(1,
                       "PISM WARNING: '%s' does not seem to be a PISM output file.\n"
                       "     If it is, please make sure that the 'source' global attribute contains the string \"PISM\".\n",
                       opts.filename.c_str());
      }
    }
  }

  {
    // A single record of a time-dependent variable cannot exceed 2^32-4
    // bytes in size. See the NetCDF User's Guide
    // <http://www.unidata.ucar.edu/software/netcdf/docs/netcdf.html#g_t64-bit-Offset-Limitations>.
    // Here we use "long int" to avoid integer overflow.
    const long int two_to_thirty_two = 4294967296L;
    const long int
      Mx = m_grid->Mx(),
      My = m_grid->My(),
      Mz = m_grid->Mz();
    std::string output_format = m_config->get_string("output.format");
    if (Mx * My * Mz * sizeof(double) > two_to_thirty_two - 4 and
        (output_format == PISM_NETCDF3)) {
      throw RuntimeError::formatted(PISM_ERROR_LOCATION,
                                    "The computational grid is too big to fit in a NetCDF-3 file.\n"
                                    "Each 3D variable requires %lu Mb.\n"
                                    "Please use '-o_format pnetcdf or -o_format netcdf4_parallel to proceed.",
                                    Mx * My * Mz * sizeof(double) / (1024 * 1024));
    }
  }

  m_output_vars = output_variables(m_config->get_string("output.size"));

#if (Pism_USE_PROJ==1)
  {
    std::string proj_string = m_grid->get_mapping_info().proj;
    if (not proj_string.empty()) {
      m_output_vars.insert("lon_bnds");
      m_output_vars.insert("lat_bnds");
    }
  }
#endif

  init_calving();
  init_frontal_melt();
  init_front_retreat();
  init_diagnostics();
  init_snapshots();
  init_backups();
  init_timeseries();
  init_extras();

  // a report on whether PISM-PIK modifications of IceModel are in use
  {
    std::vector<std::string> pik_methods;
    if (m_config->get_flag("geometry.part_grid.enabled")) {
      pik_methods.push_back("part_grid");
    }
    if (m_config->get_flag("geometry.remove_icebergs")) {
      pik_methods.push_back("kill_icebergs");
    }

    if (not pik_methods.empty()) {
      m_log->message(2,
                     "* PISM-PIK mass/geometry methods are in use: %s\n",
                     join(pik_methods, ", ").c_str());
    }
  }

  // initialize diagnostics
  {
    // reset: this gives diagnostics a chance to capture the current state of the model at the
    // beginning of the run
    for (auto d : m_diagnostics) {
      d.second->reset();
    }

    // read in the state (accumulators) if we are re-starting a run
    if (opts.type == INIT_RESTART) {
      File file(m_grid->com, opts.filename, PISM_GUESS, PISM_READONLY);
      for (auto d : m_diagnostics) {
        d.second->init(file, opts.record);
      }
    }
  }

  if (m_surface_input_for_hydrology) {
    ForcingOptions surface_input(*m_ctx, "hydrology.surface_input");
    m_surface_input_for_hydrology->init(surface_input.filename,
                                        surface_input.periodic);
  }

  if (m_fracture) {
    if (opts.type == INIT_OTHER) {
      m_fracture->initialize();
    } else {
      // initializing from a file
      File file(m_grid->com, opts.filename, PISM_GUESS, PISM_READONLY);

      if (opts.type == INIT_RESTART) {
        m_fracture->restart(file, opts.record);
      } else if (opts.type == INIT_BOOTSTRAP) {
        m_fracture->bootstrap(file);
      }
    }
  }
}

void IceModel::init_frontal_melt() {

  auto frontal_melt = m_config->get_string("frontal_melt.models");

  if (not frontal_melt.empty()) {
    if (not m_config->get_flag("geometry.part_grid.enabled")) {
      throw RuntimeError::formatted(PISM_ERROR_LOCATION,
                                    "ERROR: frontal melt models require geometry.part_grid.enabled");
    }

    m_frontal_melt = frontalmelt::Factory(m_grid).create(frontal_melt);

    m_frontal_melt->init(m_geometry);

    m_submodels["frontal melt"] = m_frontal_melt.get();

    if (not m_front_retreat) {
      m_front_retreat.reset(new FrontRetreat(m_grid));
    }
  }
}

void IceModel::init_front_retreat() {
  auto front_retreat_file = m_config->get_string("geometry.front_retreat.prescribed.file");

  if (not front_retreat_file.empty()) {
    m_prescribed_retreat.reset(new PrescribedRetreat(m_grid));

    m_prescribed_retreat->init();

    m_submodels["prescribed front retreat"] = m_prescribed_retreat.get();
  }
}

//! \brief Initialize calving mechanisms.
void IceModel::init_calving() {

  std::set<std::string> methods = set_split(m_config->get_string("calving.methods"), ',');
  bool allocate_front_retreat = false;

  if (member("thickness_calving", methods)) {

    if (not m_thickness_threshold_calving) {
      m_thickness_threshold_calving.reset(new calving::CalvingAtThickness(m_grid));
    }

    m_thickness_threshold_calving->init();
    methods.erase("thickness_calving");

    m_submodels["thickness threshold calving"] = m_thickness_threshold_calving.get();
  }


  if (member("eigen_calving", methods)) {
    allocate_front_retreat = true;

    if (not m_eigen_calving) {
      m_eigen_calving.reset(new calving::EigenCalving(m_grid));
    }

    m_eigen_calving->init();
    methods.erase("eigen_calving");

    m_submodels["eigen calving"] = m_eigen_calving.get();
  }

  if (member("vonmises_calving", methods)) {
    allocate_front_retreat = true;

    if (not m_vonmises_calving) {
      m_vonmises_calving.reset(new calving::vonMisesCalving(m_grid,
                                                            m_stress_balance->shallow()->flow_law()));
    }

    m_vonmises_calving->init();
    methods.erase("vonmises_calving");

    m_submodels["von Mises calving"] = m_vonmises_calving.get();
  }

  if (member("hayhurst_calving", methods)) {
    allocate_front_retreat = true;

    if (not m_hayhurst_calving) {
      m_hayhurst_calving.reset(new calving::HayhurstCalving(m_grid));
    }

    m_hayhurst_calving->init();
    methods.erase("hayhurst_calving");

    m_submodels["Hayhurst calving"] = m_hayhurst_calving.get();
  }

  if (member("float_kill", methods)) {
    if (not m_float_kill_calving) {
      m_float_kill_calving.reset(new calving::FloatKill(m_grid));
    }

    m_float_kill_calving->init();
    methods.erase("float_kill");

    m_submodels["float kill calving"] = m_float_kill_calving.get();
  }

  if (not methods.empty()) {
    throw RuntimeError::formatted(PISM_ERROR_LOCATION,
                                  "PISM ERROR: calving method(s) [%s] are not supported.\n",
                                  set_join(methods, ",").c_str());
  }

  // allocate front retreat code if necessary
  if (not m_front_retreat and allocate_front_retreat) {
    m_front_retreat.reset(new FrontRetreat(m_grid));
  }

  {
    auto filename = m_config->get_string("calving.rate_scaling.file");
    if (not filename.empty()) {
      m_calving_rate_factor.reset(new ScalarForcing(*m_ctx,
                                                    "calving.rate_scaling",
                                                    "frac_calving_rate",
                                                    "1",
                                                    "1",
                                                    "calving rate scaling factor"));
    }
  }
}

void IceModel::allocate_bed_deformation() {
  if (m_beddef) {
    return;
  }

  m_log->message(2,
                 "# Allocating a bed deformation model...\n");

  std::string model = m_config->get_string("bed_deformation.model");

  if (model == "none") {
    m_beddef = std::make_shared<bed::Null>(m_grid);
  }
  else if (model == "iso") {
    m_beddef = std::make_shared<bed::PointwiseIsostasy>(m_grid);
  }
  else if (model == "lc") {
    m_beddef = std::make_shared<bed::LingleClark>(m_grid);
  }
  else if (model == "given") {
    m_beddef = std::make_shared<bed::Given>(m_grid);
  }

  m_submodels["bed deformation"] = m_beddef.get();
}

//! Read some runtime (command line) options and alter the
//! corresponding parameters or flags as appropriate.
void IceModel::process_options() {

  m_log->message(3,
             "Processing physics-related command-line options...\n");

  set_config_from_options(m_sys, *m_config);

  // Set global attributes using the config database:
  m_output_global_attributes["title"] = m_config->get_string("run_info.title");
  m_output_global_attributes["institution"] = m_config->get_string("run_info.institution");
  m_output_global_attributes["command"] = args_string();

  // warn about some option combinations

  if (m_config->get_number("time_stepping.maximum_time_step") <= 0) {
    throw RuntimeError(PISM_ERROR_LOCATION, "time_stepping.maximum_time_step has to be greater than 0.");
  }

  if (not m_config->get_flag("geometry.update.enabled") &&
      m_config->get_flag("time_stepping.skip.enabled")) {
    m_log->message(2,
               "PISM WARNING: Both -skip and -no_mass are set.\n"
               "              -skip only makes sense in runs updating ice geometry.\n");
  }

  if (m_config->get_string("calving.methods").find("thickness_calving") != std::string::npos &&
      not m_config->get_flag("geometry.part_grid.enabled")) {
    m_log->message(2,
               "PISM WARNING: Calving at certain terminal ice thickness (-calving thickness_calving)\n"
               "              without application of partially filled grid cell scheme (-part_grid)\n"
               "              may lead to (incorrect) non-moving ice shelf front.\n");
  }
}

//! Assembles a list of diagnostics corresponding to an output file size.
std::set<std::string> IceModel::output_variables(const std::string &keyword) {

  std::string variables;

  if (keyword == "none" or
      keyword == "small") {
    variables = "";
  } else if (keyword == "medium") {
    variables = m_config->get_string("output.sizes.medium");
  } else if (keyword == "big_2d") {
    variables = (m_config->get_string("output.sizes.medium") + "," +
                 m_config->get_string("output.sizes.big_2d"));
  } else if (keyword == "big") {
    variables = (m_config->get_string("output.sizes.medium") + "," +
                 m_config->get_string("output.sizes.big_2d") + "," +
                 m_config->get_string("output.sizes.big"));
  }

  return set_split(variables, ',');
}

void IceModel::compute_lat_lon() {

  std::string projection = m_grid->get_mapping_info().proj;

  if (m_config->get_flag("grid.recompute_longitude_and_latitude") and
      not projection.empty()) {
    m_log->message(2,
                   "* Computing longitude and latitude using projection parameters...\n");

    compute_longitude(projection, m_geometry.longitude);
    m_geometry.longitude.metadata()["missing_at_bootstrap"] = "";
    compute_latitude(projection, m_geometry.latitude);
    m_geometry.latitude.metadata()["missing_at_bootstrap"] = "";
  }
}

} // end of namespace pism<|MERGE_RESOLUTION|>--- conflicted
+++ resolved
@@ -1,8 +1,4 @@
-<<<<<<< HEAD
-// Copyright (C) 2009--2020 Ed Bueler and Constantine Khroulev
-=======
 // Copyright (C) 2009--2021 Ed Bueler and Constantine Khroulev
->>>>>>> 67885791
 //
 // This file is part of PISM.
 //
