/* Copyright (C) 2016, 2017, 2018, 2019, 2020 PISM Authors
 *
 * This file is part of PISM.
 *
 * PISM is free software; you can redistribute it and/or modify it under the
 * terms of the GNU General Public License as published by the Free Software
 * Foundation; either version 3 of the License, or (at your option) any later
 * version.
 *
 * PISM is distributed in the hope that it will be useful, but WITHOUT ANY
 * WARRANTY; without even the implied warranty of MERCHANTABILITY or FITNESS
 * FOR A PARTICULAR PURPOSE.  See the GNU General Public License for more
 * details.
 *
 * You should have received a copy of the GNU General Public License
 * along with PISM; if not, write to the Free Software
 * Foundation, Inc., 51 Franklin St, Fifth Floor, Boston, MA  02110-1301  USA
*/

#include "GeometryEvolution.hh"

#include "pism/util/iceModelVec.hh"
#include "pism/util/IceGrid.hh"
#include "pism/util/Mask.hh"

#include "pism/geometry/part_grid_threshold_thickness.hh"
#include "pism/util/pism_utilities.hh"
#include "pism/util/Logger.hh"
#include "pism/util/Profiling.hh"
#include "pism/util/Context.hh"

namespace pism {

using mask::floating_ice;
using mask::grounded_ice;
using mask::ice_free;
using mask::ice_free_land;
using mask::ice_free_ocean;
using mask::icy;

struct GeometryEvolution::Impl {
  Impl(IceGrid::ConstPtr g);

  const Profiling &profile;

  GeometryCalculator gc;

  double ice_density;
  double ocean_density;

  //! True if the basal melt rate contributes to geometry evolution.
  bool use_bmr;

  //! True if the part-grid scheme is enabled.
  bool use_part_grid;

  //! True if grounding line location is fixed for till_phi optimization
  bool prescribe_gl;

  //! Flux divergence (used to track thickness changes due to flow).
  IceModelVec2S flux_divergence;

  //! Conservation error due to enforcing non-negativity of ice thickness.
  IceModelVec2S conservation_error;

  //! Effective surface mass balance.
  IceModelVec2S effective_SMB;

  //! Effective basal mass balance.
  IceModelVec2S effective_BMB;

  //! Change in ice thickness due to flow during the last time step.
  IceModelVec2S thickness_change;

  //! Change in the ice area-specific volume due to flow during the last time step.
  IceModelVec2S ice_area_specific_volume_change;

  //! Flux through cell interfaces. Ghosted.
  IceModelVec2Stag flux_staggered;

  // Work space
  IceModelVec2V        input_velocity;       // ghosted copy; not modified
  IceModelVec2S        bed_elevation;        // ghosted copy; not modified
  IceModelVec2S        sea_level;            // ghosted copy; not modified
  IceModelVec2S        ice_thickness;        // ghosted; updated in place
  IceModelVec2S        area_specific_volume; // ghosted; updated in place
  IceModelVec2S        surface_elevation;    // ghosted; updated to maintain consistency
  IceModelVec2CellType cell_type;            // ghosted; updated to maintain consistency
  IceModelVec2S        residual;             // ghosted; temporary storage
  IceModelVec2S        thickness;            // ghosted; temporary storage
};

GeometryEvolution::Impl::Impl(IceGrid::ConstPtr grid)
  : profile(grid->ctx()->profiling()),
    gc(*grid->ctx()->config()),
    flux_divergence(grid, "flux_divergence", WITHOUT_GHOSTS),
    conservation_error(grid, "conservation_error", WITHOUT_GHOSTS),
    effective_SMB(grid, "effective_SMB", WITHOUT_GHOSTS),
    effective_BMB(grid, "effective_BMB", WITHOUT_GHOSTS),
    thickness_change(grid, "thickness_change", WITHOUT_GHOSTS),
    ice_area_specific_volume_change(grid, "ice_area_specific_volume_change", WITHOUT_GHOSTS),
    flux_staggered(grid, "flux_staggered", WITH_GHOSTS),
    input_velocity(grid, "input_velocity", WITH_GHOSTS),
    bed_elevation(grid, "bed_elevation", WITH_GHOSTS),
    sea_level(grid, "sea_level", WITH_GHOSTS),
    ice_thickness(grid, "ice_thickness", WITH_GHOSTS),
    area_specific_volume(grid, "area_specific_volume", WITH_GHOSTS),
    surface_elevation(grid, "surface_elevation", WITH_GHOSTS),
    cell_type(grid, "cell_type", WITH_GHOSTS),
    residual(grid, "residual", WITH_GHOSTS),
    thickness(grid, "thickness", WITH_GHOSTS) {

  Config::ConstPtr config = grid->ctx()->config();

  gc.set_icefree_thickness(config->get_number("geometry.ice_free_thickness_standard"));

  // constants
  {
<<<<<<< HEAD
    ice_density   = config->get_double("constants.ice.density");
    use_bmr       = config->get_boolean("geometry.update.use_basal_melt_rate");
    use_part_grid = config->get_boolean("geometry.part_grid.enabled");

    ocean_density = config->get_double("constants.sea_water.density");
    prescribe_gl  = config->get_boolean("geometry.update.prescribe_groundingline");
=======
    ice_density   = config->get_number("constants.ice.density");
    use_bmr       = config->get_flag("geometry.update.use_basal_melt_rate");
    use_part_grid = config->get_flag("geometry.part_grid.enabled");
>>>>>>> 9964da54
  }

  // reported quantities
  {
    // This is the only reported field that is ghosted (we need ghosts to compute flux divergence).
    flux_staggered.set_attrs("diagnostic", "fluxes through cell interfaces (sides)"
                             " on the staggered grid",
                             "m2 s-1", "m2 year-1", "", 0);

    flux_divergence.set_attrs("diagnostic", "flux divergence", "m s-1", "m year-1", "", 0);

    conservation_error.set_attrs("diagnostic",
                                 "conservation error due to enforcing non-negativity of"
                                 " ice thickness (over the last time step)",
                                 "meters", "meters", "", 0);

    effective_SMB.set_attrs("internal", "effective surface mass balance over the last time step",
                            "meters", "meters", "", 0);

    effective_BMB.set_attrs("internal", "effective basal mass balance over the last time step",
                            "meters", "meters", "", 0);

    thickness_change.set_attrs("internal", "change in thickness due to flow",
                               "meters", "meters", "", 0);

    ice_area_specific_volume_change.set_attrs("interval",
                                              "change in area-specific volume due to flow",
                                              "meters3 / meters2", "meters3 / meters2", "", 0);
  }

  // internal storage
  {
    input_velocity.set_attrs("internal", "ghosted copy of the input velocity",
                             "meters / second", "meters / second", "", 0);

    bed_elevation.set_attrs("internal", "ghosted copy of the bed elevation",
                            "meters", "meters", "", 0);

    sea_level.set_attrs("internal", "ghosted copy of the sea level elevation",
                        "meters", "meters", "", 0);

    ice_thickness.set_attrs("internal", "working (ghosted) copy of the ice thickness",
                            "meters", "meters", "", 0);

    area_specific_volume.set_attrs("internal", "working (ghosted) copy of the area specific volume",
                                   "meters3 / meters2", "meters3 / meters2", "", 0);

    surface_elevation.set_attrs("internal", "working (ghosted) copy of the surface elevation",
                                "meters", "meters", "", 0);

    cell_type.set_attrs("internal", "working (ghosted) copy of the cell type mask",
                        "", "", "", 0);

    residual.set_attrs("internal", "residual area specific volume",
                       "meters3 / meters2", "meters3 / meters2", "", 0);

    thickness.set_attrs("internal", "thickness (temporary storage)",
                        "meters", "meters", "", 0);
  }
}

GeometryEvolution::GeometryEvolution(IceGrid::ConstPtr grid)
  : Component(grid) {
  m_impl = new Impl(grid);
}

GeometryEvolution::~GeometryEvolution() {
  delete m_impl;
}

void GeometryEvolution::init(const InputOptions &opts) {
  this->init_impl(opts);
}

void GeometryEvolution::init_impl(const InputOptions &opts) {
  (void) opts;
  // empty: the default implementation has no state
}

const IceModelVec2S& GeometryEvolution::flux_divergence() const {
  return m_impl->flux_divergence;
}

const IceModelVec2Stag& GeometryEvolution::flux_staggered() const {
  return m_impl->flux_staggered;
}

const IceModelVec2S& GeometryEvolution::top_surface_mass_balance() const {
  return m_impl->effective_SMB;
}

const IceModelVec2S& GeometryEvolution::bottom_surface_mass_balance() const {
  return m_impl->effective_BMB;
}

const IceModelVec2S& GeometryEvolution::thickness_change_due_to_flow() const {
  return m_impl->thickness_change;
}

const IceModelVec2S& GeometryEvolution::area_specific_volume_change_due_to_flow() const {
  return m_impl->ice_area_specific_volume_change;
}

const IceModelVec2S& GeometryEvolution::conservation_error() const {
  return m_impl->conservation_error;
}

/*!
 * @param[in] geometry ice geometry
 * @param[in] dt time step, seconds
 * @param[in] advective_velocity advective (SSA) velocity
 * @param[in] diffusive_flux diffusive (SIA) flux
 * @param[in] velocity_bc_values advective velocity Dirichlet B.C. values
 * @param[in] thickness_bc_mask ice thickness Dirichlet B.C. mask
 *
 * Results are stored in internal fields accessible using getters.
 */
void GeometryEvolution::flow_step(const Geometry &geometry, double dt,
                                  const IceModelVec2V    &advective_velocity,
                                  const IceModelVec2Stag &diffusive_flux,
                                  const IceModelVec2Int  &thickness_bc_mask) {

  m_impl->profile.begin("ge.update_ghosted_copies");
  {
    // make ghosted copies of input fields
    m_impl->ice_thickness.copy_from(geometry.ice_thickness);
    m_impl->area_specific_volume.copy_from(geometry.ice_area_specific_volume);
    m_impl->sea_level.copy_from(geometry.sea_level_elevation);
    m_impl->bed_elevation.copy_from(geometry.bed_elevation);
    m_impl->input_velocity.copy_from(advective_velocity);

    // Compute cell_type and surface_elevation. Ghosts of results are updated.
    m_impl->gc.compute(m_impl->sea_level,          // in (uses ghosts)
                       m_impl->bed_elevation,      // in (uses ghosts)
                       m_impl->ice_thickness,      // in (uses ghosts)
                       m_impl->cell_type,          // out (ghosts are updated)
                       m_impl->surface_elevation); // out (ghosts are updated)
  }
  m_impl->profile.end("ge.update_ghosted_copies");

  // Derived classes can include modifications for regional runs.
  m_impl->profile.begin("ge.interface_fluxes");
  compute_interface_fluxes(m_impl->cell_type,          // in (uses ghosts)
                           m_impl->ice_thickness,      // in (uses ghosts)
                           m_impl->input_velocity,     // in (uses ghosts)
                           diffusive_flux,             // in
                           m_impl->flux_staggered);    // out
  m_impl->profile.end("ge.interface_fluxes");

  m_impl->flux_staggered.update_ghosts();

  m_impl->profile.begin("ge.flux_divergence");
  compute_flux_divergence(m_impl->flux_staggered,   // in (uses ghosts)
                          thickness_bc_mask,        // in
                          m_impl->flux_divergence); // out
  m_impl->profile.end("ge.flux_divergence");

  // This is where part_grid is implemented.
  m_impl->profile.begin("ge.update_in_place");
  update_in_place(dt,                            // in
                  m_impl->bed_elevation,         // in
                  m_impl->sea_level,             // in
                  m_impl->flux_divergence,       // in
                  m_impl->ice_thickness,         // in/out
                  m_impl->area_specific_volume); // in/out
  m_impl->profile.end("ge.update_in_place");

  // Compute ice thickness and area specific volume changes.
  m_impl->profile.begin("ge.compute_changes");
  {
    m_impl->ice_thickness.add(-1.0, geometry.ice_thickness,
                              m_impl->thickness_change);
    m_impl->area_specific_volume.add(-1.0, geometry.ice_area_specific_volume,
                                     m_impl->ice_area_specific_volume_change);
  }
  m_impl->profile.end("ge.compute_changes");

  // Computes the numerical conservation error and corrects ice_thickness_change and
  // ice_area_specific_volume_change. We can do this here because
  // compute_surface_and_basal_mass_balance() preserves non-negativity.
  //
  // Note that here we use the "old" ice geometry.
  //
  // This computation is purely local.
  m_impl->profile.begin("ge.ensure_nonnegativity");
  ensure_nonnegativity(geometry.ice_thickness,                  // in
                       geometry.ice_area_specific_volume,       // in
                       m_impl->thickness_change,                // in/out
                       m_impl->ice_area_specific_volume_change, // in/out
                       m_impl->conservation_error);             // out
  m_impl->profile.end("ge.ensure_nonnegativity");


  // Now the caller can compute
  //
  // H_new    = H_old + thickness_change
  // Href_new = Href_old + ice_area_specific_volume_change.

  // calving is a separate issue
}

void GeometryEvolution::source_term_step(const Geometry &geometry, double dt,
                                         const IceModelVec2Int  &thickness_bc_mask,
                                         const IceModelVec2S    &surface_mass_balance_rate,
                                         const IceModelVec2S    &basal_melt_rate) {

  m_impl->profile.begin("ge.source_terms");
  compute_surface_and_basal_mass_balance(dt,                        // in
                                         thickness_bc_mask,         // in
                                         geometry.ice_thickness,    // in
                                         geometry.cell_type,        // in
                                         surface_mass_balance_rate, // in
                                         basal_melt_rate,           // in
                                         m_impl->effective_SMB,     // out
                                         m_impl->effective_BMB);    // out
  m_impl->profile.end("ge.source_terms");

}

/*!
 * Apply changes due to flow to ice geometry and ice area specific volume.
 */
void GeometryEvolution::apply_flux_divergence(Geometry &geometry) const {

  geometry.ice_thickness.add(1.0, m_impl->thickness_change);
  geometry.ice_area_specific_volume.add(1.0, m_impl->ice_area_specific_volume_change);

}

/*!
 * Update geometry by applying changes due to surface and basal mass fluxes.
 *
 * Note: This method performs these changes in the same order as the code ensuring
 * non-negativity. This is important.
 */
void GeometryEvolution::apply_mass_fluxes(Geometry &geometry) const {

  const IceModelVec2S
    &dH_SMB  = top_surface_mass_balance(),
    &dH_BMB  = bottom_surface_mass_balance();
  IceModelVec2S &H = geometry.ice_thickness;

  IceModelVec::AccessList list{&H, &dH_SMB, &dH_BMB};
  ParallelSection loop(m_grid->com);
  try {
    for (Points p(*m_grid); p; p.next()) {
      const int i = p.i(), j = p.j();

      // To preserve non-negativity of thickness we need to apply changes in this exact order.
      // (Recall that floating-point arithmetic is not associative.)
      const double H_new = (H(i, j) + dH_SMB(i, j)) + dH_BMB(i, j);

#if (Pism_DEBUG==1)
      if (H_new < 0.0) {
        throw RuntimeError::formatted(PISM_ERROR_LOCATION, "H = %f (negative) at i=%d, j=%d",
                                      H_new, i, j);
      }
#endif

      H(i, j) = H_new;
    }
  } catch (...) {
    loop.failed();
  }
  loop.check();
}

/*!
 * Prevent advective ice flow from floating ice to ice-free land, as well as in the
 * ice-free areas.
 */
static double limit_advective_flux(int current, int neighbor, double input) {

  // Case 1: Flow between grounded_ice and grounded_ice.
  if (grounded_ice(current) and grounded_ice(neighbor)) {
    return input;
  }

  // Cases 2 and 3: Flow between grounded_ice and floating_ice.
  if ((grounded_ice(current) and floating_ice(neighbor)) or
      (floating_ice(current) and grounded_ice(neighbor))) {
    return input;
  }

  // Cases 4 and 5: Flow between grounded_ice and ice_free_land.
  if ((grounded_ice(current) and ice_free_land(neighbor)) or
      (ice_free_land(current) and grounded_ice(neighbor))) {
    return input;
  }

  // Cases 6 and 7: Flow between grounded_ice and ice_free_ocean.
  if ((grounded_ice(current) and ice_free_ocean(neighbor)) or
      (ice_free_ocean(current) and grounded_ice(neighbor))) {
    return input;
  }

  // Case 8: Flow between floating_ice and floating_ice.
  if (floating_ice(current) and floating_ice(neighbor)) {
    return input;
  }

  // Cases 9 and 10: Flow between floating_ice and ice_free_land.
  if ((floating_ice(current) and ice_free_land(neighbor)) or
      (ice_free_land(current) and floating_ice(neighbor))) {
    // Disable all flow. This ensures that an ice shelf does not climb up a cliff.
    return 0.0;
  }

  // Cases 11 and 12: Flow between floating_ice and ice_free_ocean.
  if ((floating_ice(current) and ice_free_ocean(neighbor)) or
      (ice_free_ocean(current) and floating_ice(neighbor))) {
    return input;
  }

  // Case 13: Flow between ice_free_land and ice_free_land.
  if (ice_free_land(current) and ice_free_land(neighbor)) {
    return 0.0;
  }

  // Cases 14 and 15: Flow between ice_free_land and ice_free_ocean.
  if ((ice_free_land(current) and ice_free_ocean(neighbor)) or
      (ice_free_ocean(current) and ice_free_land(neighbor))) {
    return 0.0;
  }

  // Case 16: Flow between ice_free_ocean and ice_free_ocean.
  if (ice_free_ocean(current) and ice_free_ocean(neighbor)) {
    return 0.0;
  }

  throw RuntimeError::formatted(PISM_ERROR_LOCATION,
                                "cannot handle the case current=%d, neighbor=%d",
                                current, neighbor);
}

/*!
 * Prevent SIA-driven flow in ice shelves and ice-free areas.
 */
static double limit_diffusive_flux(int current, int neighbor, double flux) {

  // Case 1: Flow between grounded_ice and grounded_ice.
  if (grounded_ice(current) and grounded_ice(neighbor)) {
    return flux;
  }

  // Cases 2 and 3: Flow between grounded_ice and floating_ice.
  if ((grounded_ice(current) and floating_ice(neighbor)) or
      (floating_ice(current) and grounded_ice(neighbor))) {
    return flux;
  }

  // Cases 4 and 5: Flow between grounded_ice and ice_free_land.
  if ((grounded_ice(current) and ice_free_land(neighbor)) or
      (ice_free_land(current) and grounded_ice(neighbor))) {
    return flux;
  }

  // Cases 6 and 7: Flow between grounded_ice and ice_free_ocean.
  if ((grounded_ice(current) and ice_free_ocean(neighbor)) or
      (ice_free_ocean(current) and grounded_ice(neighbor))) {
    return flux;
  }

  // Case 8: Flow between floating_ice and floating_ice.
  if (floating_ice(current) and floating_ice(neighbor)) {
    // no diffusive flux in ice shelves
    return 0.0;
  }

  // Cases 9 and 10: Flow between floating_ice and ice_free_land.
  if ((floating_ice(current) and ice_free_land(neighbor)) or
      (ice_free_land(current) and floating_ice(neighbor))) {
    // Disable all flow. This ensures that an ice shelf does not climb up a cliff.
    return 0.0;
  }

  // Cases 11 and 12: Flow between floating_ice and ice_free_ocean.
  if ((floating_ice(current) and ice_free_ocean(neighbor)) or
      (ice_free_ocean(current) and floating_ice(neighbor))) {
    return 0.0;
  }

  // Case 13: Flow between ice_free_land and ice_free_land.
  if (ice_free_land(current) and ice_free_land(neighbor)) {
    return 0.0;
  }

  // Cases 14 and 15: Flow between ice_free_land and ice_free_ocean.
  if ((ice_free_land(current) and ice_free_ocean(neighbor)) or
      (ice_free_ocean(current) and ice_free_land(neighbor))) {
    return 0.0;
  }

  // Case 16: Flow between ice_free_ocean and ice_free_ocean.
  if (ice_free_ocean(current) and ice_free_ocean(neighbor)) {
    return 0.0;
  }

  throw RuntimeError::formatted(PISM_ERROR_LOCATION,
                                "cannot handle the case current=%d, neighbor=%d",
                                current, neighbor);
}

/*!
 * Combine advective velocity and the diffusive flux on the staggered grid with the ice thickness to
 * compute the total flux through cell interfaces.
 *
 * Uses first-order upwinding to compute the advective flux.
 *
 * Limits the diffusive flux to prevent SIA-driven flow in the ocean and ice-free areas.
 */
void GeometryEvolution::compute_interface_fluxes(const IceModelVec2CellType &cell_type,
                                                 const IceModelVec2S        &ice_thickness,
                                                 const IceModelVec2V        &velocity,
                                                 const IceModelVec2Stag     &diffusive_flux,
                                                 IceModelVec2Stag           &output) {

  IceModelVec::AccessList list{&cell_type, &velocity, &ice_thickness,
                               &diffusive_flux, &output};

  ParallelSection loop(m_grid->com);
  try {
    // compute advective fluxes and put them in output
    for (Points p(*m_grid); p; p.next()) {
      const int
        i  = p.i(),
        j  = p.j(),
        M  = cell_type(i, j);

      const double H = ice_thickness(i, j);
      const Vector2 V  = velocity(i, j);

      for (int n = 0; n < 2; ++n) {
        const int
          oi  = 1 - n,               // offset in the i direction
          oj  = n,                   // offset in the j direction
          i_n = i + oi,              // i index of a neighbor
          j_n = j + oj;              // j index of a neighbor

        const int M_n = cell_type(i_n, j_n);

        // advective velocity at the current interface
        double v = 0.0;
        {
          Vector2 V_n  = velocity(i_n, j_n);
          int
            W   = icy(M),
            W_n = icy(M_n);

          auto v_staggered = (W * V + W_n * V_n) / std::max(W + W_n, 1);
          v = n == 0 ? v_staggered.u : v_staggered.v;
        }

        // advective flux
        const double
          H_n         = ice_thickness(i_n, j_n),
          Q_advective = v * (v > 0.0 ? H : H_n); // first order upwinding

        output(i, j, n) = Q_advective;
      } // end of the loop over neighbors (n)
    }

    // limit the advective flux and add the diffusive flux to it to get the total
    for (Points p(*m_grid); p; p.next()) {
      const int
        i = p.i(),
        j = p.j(),
        M = cell_type(i, j);

      for (int n = 0; n < 2; ++n) {
        const int
          oi  = 1 - n,               // offset in the i direction
          oj  = n,                   // offset in the j direction
          i_n = i + oi,              // i index of a neighbor
          j_n = j + oj;              // j index of a neighbor

        const int M_n = cell_type(i_n, j_n);

        // diffusive flux
        const double
          Q_diffusive = limit_diffusive_flux(M, M_n, diffusive_flux(i, j, n)),
          Q_advective = limit_advective_flux(M, M_n, output(i, j, n));

        output(i, j, n) = Q_diffusive + Q_advective;
      } // end of the loop over n
    }

  } catch (...) {
    loop.failed();
  }
  loop.check();
}

/*!
 * Compute flux divergence using cell interface fluxes on the staggered grid.
 *
 * The flux divergence at *ice thickness* Dirichlet B.C. locations is set to zero.
 */
void GeometryEvolution::compute_flux_divergence(const IceModelVec2Stag &flux,
                                                const IceModelVec2Int &thickness_bc_mask,
                                                IceModelVec2S &output) {
  const double
    dx = m_grid->dx(),
    dy = m_grid->dy();

  IceModelVec::AccessList list{&flux, &thickness_bc_mask, &output};

  ParallelSection loop(m_grid->com);
  try {
    for (Points p(*m_grid); p; p.next()) {
      const int i = p.i(), j = p.j();

      if (thickness_bc_mask(i, j) > 0.5) {
        output(i, j) = 0.0;
      } else {
        StarStencil<double> Q = flux.star(i, j);

        output(i, j) = (Q.e - Q.w) / dx + (Q.n - Q.s) / dy;
      }
    }
  } catch (...) {
    loop.failed();
  }
  loop.check();
}

/*!
 * Update ice thickness and area_specific_volume *in place*.
 *
 * It would be better to compute the change in ice thickness and area_specific_volume and then apply
 * them, but it would require re-writing all the part-grid code from scratch. So, I make copies of
 * ice thickness and area_specific_volume, use this old code, then compute differences to get changes.
 * Compute ice thickness changes due to the flow of the ice.
 *
 * @param[in] dt time step, seconds
 * @param[in] bed_elevation bed elevation, meters
 * @param[in] sea_level sea level elevation
 * @param[in] ice_thickness ice thickness
 * @param[in] area_specific_volume area-specific volume (m3/m2)
 * @param[in] flux_divergence flux divergence
 * @param[out] thickness_change ice thickness change due to flow
 * @param[out] area_specific_volume_change area specific volume change due to flow
 */
void GeometryEvolution::update_in_place(double dt,
                                        const IceModelVec2S &bed_topography,
                                        const IceModelVec2S &sea_level,
                                        const IceModelVec2S &flux_divergence,
                                        IceModelVec2S &ice_thickness,
                                        IceModelVec2S &area_specific_volume) {

  m_impl->gc.compute(sea_level, bed_topography, ice_thickness,
                     m_impl->cell_type, m_impl->surface_elevation);

  IceModelVec::AccessList list{&ice_thickness, &flux_divergence};

  if (m_impl->use_part_grid) {
    m_impl->residual.set(0.0);

    // Store ice thickness. We need this copy to make sure that modifying ice_thickness in the loop
    // below does not affect the computation of the threshold thickness. (Note that
    // part_grid_threshold_thickness uses neighboring values of the mask, ice thickness, and surface
    // elevation.)
    m_impl->thickness.copy_from(ice_thickness);

    list.add({&area_specific_volume, &m_impl->residual, &m_impl->thickness,
          &m_impl->surface_elevation, &bed_topography, &m_impl->cell_type});
  }

#if (Pism_DEBUG==1)
  const double Lz = m_grid->Lz();
#endif

  ParallelSection loop(m_grid->com);
  try {
    for (Points p(*m_grid); p; p.next()) {
      const int i = p.i(), j = p.j();

      double divQ = flux_divergence(i, j);

      if (m_impl->use_part_grid) {
        if (m_impl->cell_type.ice_free_ocean(i, j) and m_impl->cell_type.next_to_ice(i, j)) {
          // Add the flow contribution to this partially filled cell.
          area_specific_volume(i, j) += -divQ * dt;

          double threshold = part_grid_threshold_thickness(m_impl->cell_type.int_star(i, j),
                                                           m_impl->thickness.star(i, j),
                                                           m_impl->surface_elevation.star(i, j),
                                                           bed_topography(i, j));

          // if threshold is zero, turn all the area specific volume into ice thickness, with zero
          // residual
          if (threshold == 0.0) {
            threshold = area_specific_volume(i, j);
          }

          if (area_specific_volume(i, j) >= threshold) {
            ice_thickness(i, j)        += threshold;
            m_impl->residual(i, j)      = area_specific_volume(i, j) - threshold;
            area_specific_volume(i, j)  = 0.0;
          }

          // In this case the flux goes into the area_specific_volume variable and does not directly
          // contribute to ice thickness at this location.
          divQ = 0.0;
        }
      } // end of if (use_part_grid)

      ice_thickness(i, j) += - dt * divQ;

#if (Pism_DEBUG==1)
      if (ice_thickness(i, j) > Lz) {
        throw RuntimeError::formatted(PISM_ERROR_LOCATION, "ice thickness exceeds Lz at i=%d, j=%d (H=%f, Lz=%f)",
                                      i, j, ice_thickness(i, j), Lz);
      }
#endif
    }
  } catch (...) {
    loop.failed();
  }
  loop.check();

  ice_thickness.update_ghosts();

  // Compute the mask corresponding to the new thickness.
  m_impl->gc.compute_mask(sea_level, bed_topography, ice_thickness, m_impl->cell_type);

  /*
    Redistribute residual ice mass from subgrid-scale parameterization.

    See [@ref Albrechtetal2011].
  */
  if (m_impl->use_part_grid) {
    const int max_n_iterations = m_config->get_number("geometry.part_grid.max_iterations");

    bool done = false;
    for (int i = 0; i < max_n_iterations and not done; ++i) {
      m_log->message(4, "redistribution iteration %d\n", i);

      // this call may set done to true
      residual_redistribution_iteration(bed_topography,
                                        sea_level,
                                        m_impl->surface_elevation,
                                        ice_thickness,
                                        m_impl->cell_type,
                                        area_specific_volume,
                                        m_impl->residual,
                                        done);
    }

    if (not done) {
      m_log->message(2,
                     "WARNING: not done redistributing mass after %d iterations, remaining residual: %f m^3.\n",
                     max_n_iterations, m_impl->residual.sum() * m_grid->cell_area());

      // Add residual to ice thickness, preserving total ice mass. (This is not great, but
      // better than losing mass.)
      ice_thickness.add(1.0, m_impl->residual);
      m_impl->residual.set(0.0);
    }
  }
}

//! @brief Perform one iteration of the residual mass redistribution.
/*!
  @param[in] bed_topography bed elevation
  @param[in] sea_level sea level elevation
  @param[in,out] ice_surface_elevation surface elevation; used as temp. storage
  @param[in,out] ice_thickness ice thickness; updated
  @param[in,out] cell_type cell type mask; used as temp. storage
  @param[in,out] area_specific_volume area specific volume; updated
  @param[in,out] residual ice volume that still needs to be distributed; updated
  @param[in,out] done result flag: true if this iteration should be the last one
 */
void GeometryEvolution::residual_redistribution_iteration(const IceModelVec2S  &bed_topography,
                                                          const IceModelVec2S  &sea_level,
                                                          IceModelVec2S        &ice_surface_elevation,
                                                          IceModelVec2S        &ice_thickness,
                                                          IceModelVec2CellType &cell_type,
                                                          IceModelVec2S        &area_specific_volume,
                                                          IceModelVec2S        &residual,
                                                          bool &done) {

  m_impl->gc.compute_mask(sea_level, bed_topography, ice_thickness, cell_type);

  const Direction directions[4] = {North, East, South, West};

  // First step: distribute residual mass
  {
    // will be destroyed at the end of the block
    IceModelVec::AccessList list{&cell_type, &ice_thickness, &area_specific_volume, &residual};

    for (Points p(*m_grid); p; p.next()) {
      const int i = p.i(), j = p.j();

      if (residual(i, j) <= 0.0) {
        continue;
      }

      StarStencil<int> m = cell_type.int_star(i, j);

      int N = 0; // number of empty or partially filled neighbors
      for (unsigned int n = 0; n < 4; ++n) {
        const Direction direction = directions[n];
        if (ice_free_ocean(m[direction])) {
          N++;
        }
      }

      if (N > 0)  {
        // Remaining ice mass will be redistributed equally among all adjacent
        // ice-free-ocean cells (is there a more physical way?)
        residual(i, j) /= N;
      } else {
        // Conserve mass, but (possibly) create a "ridge" at the shelf
        // front
        ice_thickness(i, j) += residual(i, j);
        residual(i, j) = 0.0;
      }
    }

    residual.update_ghosts();

    // update area_specific_volume using adjusted residuals
    for (Points p(*m_grid); p; p.next()) {
      const int i = p.i(), j = p.j();

      if (cell_type.ice_free_ocean(i, j)) {
        area_specific_volume(i, j) += (residual(i + 1, j) +
                                       residual(i - 1, j) +
                                       residual(i, j + 1) +
                                       residual(i, j - 1));
      }

    }

    residual.set(0.0);
  }

  ice_thickness.update_ghosts();

  // Store ice thickness. We need this copy to make sure that modifying ice_thickness in the loop
  // below does not affect the computation of the threshold thickness. (Note that
  // part_grid_threshold_thickness uses neighboring values of the mask, ice thickness, and surface
  // elevation.)
  m_impl->thickness.copy_from(ice_thickness);

  // The loop above updated ice_thickness, so we need to re-calculate the mask and the
  // surface elevation:
  m_impl->gc.compute(sea_level, bed_topography, ice_thickness, cell_type, ice_surface_elevation);

  double remaining_residual = 0.0;

  // Second step: we need to redistribute residual ice volume if
  // neighbors which gained redistributed ice also become full.
  {
    // will be destroyed at the end of the block
    IceModelVec::AccessList list{&m_impl->thickness, &ice_thickness,
        &ice_surface_elevation, &bed_topography, &cell_type};

    for (Points p(*m_grid); p; p.next()) {
      const int i = p.i(), j = p.j();

      if (area_specific_volume(i, j) <= 0.0) {
        continue;
      }

      double threshold = part_grid_threshold_thickness(cell_type.int_star(i, j),
                                                       m_impl->thickness.star(i, j),
                                                       ice_surface_elevation.star(i, j),
                                                       bed_topography(i, j));

      // if threshold is zero, turn all the area specific volume into ice thickness, with zero
      // residual
      if (threshold == 0.0) {
        threshold = area_specific_volume(i, j);
      }

      if (area_specific_volume(i, j) >= threshold) {
        ice_thickness(i, j)        += threshold;
        residual(i, j)              = area_specific_volume(i, j) - threshold;
        area_specific_volume(i, j)  = 0.0;

        remaining_residual += residual(i, j);
      }
    }
  }

  // check if redistribution should be run once more
  remaining_residual = GlobalSum(m_grid->com, remaining_residual);

  if (remaining_residual > 0.0) {
    done = false;
  } else {
    done = true;
  }

  ice_thickness.update_ghosts();
}

/*!
 * Correct `thickness_change` and `area_specific_volume_change` so that applying them will not
 * result in negative `ice_thickness` and `area_specific_volume`.
 *
 * Compute the `conservation_error`, i.e. the amount of ice that is added to preserve
 * non-negativity.
 *
 * @param[in] ice_thickness ice thickness (m)
 * @param[in] area_specific_volume area-specific volume (m3/m2)
 * @param[in,out] thickness_change "proposed" thickness change (m)
 * @param[in,out] area_specific_volume_change "proposed" area-specific volume change (m3/m2)
 * @param[out] conservation_error computed conservation error (m)
 *
 * This computation is purely local.
 */
void GeometryEvolution::ensure_nonnegativity(const IceModelVec2S &ice_thickness,
                                             const IceModelVec2S &area_specific_volume,
                                             IceModelVec2S &thickness_change,
                                             IceModelVec2S &area_specific_volume_change,
                                             IceModelVec2S &conservation_error) {

  IceModelVec::AccessList list{&ice_thickness, &area_specific_volume, &thickness_change,
      &area_specific_volume_change, &conservation_error};


  ParallelSection loop(m_grid->com);
  try {
    for (Points p(*m_grid); p; p.next()) {
      const int i = p.i(), j = p.j();

      conservation_error(i, j) = 0.0;

      const double
        H  = ice_thickness(i, j),
        dH = thickness_change(i, j);

      // applying thickness_change will lead to negative thickness
      if (H + dH < 0.0) {
        thickness_change(i, j)    = H;
        conservation_error(i, j) += - (H + dH);
      }

      const double
        V  = area_specific_volume(i, j),
        dV = area_specific_volume_change(i, j);

      if (V + dV < 0.0) {
        area_specific_volume_change(i, j)  = V;
        conservation_error(i, j)          += - (V + dV);
      }
    }
  } catch (...) {
    loop.failed();
  }
  loop.check();
}



void GeometryEvolution::prescribe_groundingline(const IceModelVec2S &old_ice_thickness, Geometry &geometry) {

  IceModelVec2S &H = geometry.ice_thickness;
  //IceModelVec2S &H = m_impl->ice_thickness; //Does not work, as it has been already updated

  IceModelVec::AccessList list{&old_ice_thickness, &H,
                               &m_impl->bed_elevation,&m_impl->sea_level,&m_impl->cell_type};

  ParallelSection loop(m_grid->com);
  try {
    for (Points p(*m_grid); p; p.next()) {
      const int i = p.i(), j = p.j();

      const double
        Hold      = old_ice_thickness(i, j),
        rho_ratio = m_impl->ocean_density/m_impl->ice_density,
        Hfl       = (m_impl->sea_level(i,j)-m_impl->bed_elevation(i,j)) * rho_ratio;

        // prevent grounded parts form becoming afloat
        if (m_impl->cell_type.grounded(i, j)) {
          if (Hold > Hfl) { 
            H(i, j) = std::max( H(i, j), Hfl );
          }
        }

        else if (H(i, j) != Hold) {

          //avoid artefacts for floating cells surrounded by grounded neighbors
          bool floating_lake = (m_impl->cell_type.grounded(i-1,j) && m_impl->cell_type.grounded(i+1,j) &&
                                m_impl->cell_type.grounded(i,j-1) && m_impl->cell_type.grounded(i,j+1));

          //floating ice shelves thickness remains unchanged
          if (floating_lake == false) {
            H(i, j) = Hold;
          }
        }
    }
  } catch (...) {
    loop.failed();
  }
  loop.check();
}



/*!
 * Given ice thickness `H` and the "proposed" change `dH`, compute the corrected change preserving
 * non-negativity.
 */
static inline double effective_change(double H, double dH) {
  if (H + dH <= 0) {
    return -H;
  } else {
    return dH;
  }
}

/*!
 * Compute effective surface and basal mass balance.
 *
 * @param[in] dt time step, seconds
 * @param[in] thickness_bc_mask mask specifying ice thickness Dirichlet B.C. locations
 * @param[in] ice_thickness ice thickness, m
 * @param[in] thickness_change thickness change due to flow, m
 * @param[in] cell_type cell type mask
 * @param[in] smb_rate top surface mass balance rate, kg m-2 s-1
 * @param[in] basal_melt_rate basal melt rate, m s-1
 * @param[out] effective_smb effective top surface mass balance, m
 * @param[out] effective_bmb effective basal mass balance, m
 *
 * This computation is purely local.
 */
void GeometryEvolution::compute_surface_and_basal_mass_balance(double dt,
                                                               const IceModelVec2Int      &thickness_bc_mask,
                                                               const IceModelVec2S        &ice_thickness,
                                                               const IceModelVec2CellType &cell_type,
                                                               const IceModelVec2S        &smb_flux,
                                                               const IceModelVec2S        &basal_melt_rate,
                                                               IceModelVec2S              &effective_SMB,
                                                               IceModelVec2S              &effective_BMB) {

  IceModelVec::AccessList list{&ice_thickness,
      &smb_flux, &basal_melt_rate, &cell_type, &thickness_bc_mask,
      &effective_SMB, &effective_BMB};

  ParallelSection loop(m_grid->com);
  try {
    for (Points p(*m_grid); p; p.next()) {
      const int i = p.i(), j = p.j();

      // Don't modify ice thickness at Dirichlet B.C. locations and in the ice-free ocean.
      if (thickness_bc_mask.as_int(i, j) == 1 or cell_type.ice_free_ocean(i, j)) {
        effective_SMB(i, j) = 0.0;
        effective_BMB(i, j) = 0.0;
        continue;
      }

      const double H = ice_thickness(i, j);

      // Thickness change due to the surface mass balance
      //
      // Note that here we convert surface mass balance from [kg m-2 s-1] to [m s-1].
      double dH_SMB = effective_change(H, dt * smb_flux(i, j) / m_impl->ice_density);

      // Thickness change due to the basal mass balance
      //
      // Note that basal_melt_rate is in [m s-1]. Here the negative sign converts the melt rate into
      // mass balance.
      double dH_BMB = effective_change(H + dH_SMB,
                                       dt * (m_impl->use_bmr ? -basal_melt_rate(i, j) : 0.0));

      effective_SMB(i, j) = dH_SMB;
      effective_BMB(i, j) = dH_BMB;
    }
  } catch (...) {
    loop.failed();
  }
  loop.check();
}

namespace diagnostics {

/*! @brief Report the divergence of the ice flux. */
class FluxDivergence : public Diag<GeometryEvolution>
{
public:
  FluxDivergence(const GeometryEvolution *m)
    : Diag<GeometryEvolution>(m) {
    m_vars = {model->flux_divergence().metadata()};
  }
protected:
  IceModelVec::Ptr compute_impl() const {
    IceModelVec2S::Ptr result(new IceModelVec2S(m_grid, "flux_divergence", WITHOUT_GHOSTS));
    result->metadata(0) = m_vars[0];

    result->copy_from(model->flux_divergence());

    return result;
  }
};

/*! @brief Report mass flux on the staggered grid. */
class FluxStaggered : public Diag<GeometryEvolution>
{
public:
  FluxStaggered(const GeometryEvolution *m)
    : Diag<GeometryEvolution>(m) {
    m_vars = {model->flux_staggered().metadata()};
  }
protected:
  IceModelVec::Ptr compute_impl() const {
    IceModelVec2Stag::Ptr result(new IceModelVec2Stag(m_grid, "flux_staggered", WITHOUT_GHOSTS));
    result->metadata(0) = m_vars[0];

    const IceModelVec2Stag &input = model->flux_staggered();
    IceModelVec2Stag &output = *result.get();

    // FIXME: implement IceModelVec2Stag::copy_from()

    IceModelVec::AccessList list{&input, &output};

    ParallelSection loop(m_grid->com);
    try {
      for (Points p(*m_grid); p; p.next()) {
        const int i = p.i(), j = p.j();

        output(i, j, 0) = input(i, j, 0);
        output(i, j, 1) = input(i, j, 1);
      }
    } catch (...) {
      loop.failed();
    }
    loop.check();

    return result;
  }
};

} // end of namespace diagnostics

DiagnosticList GeometryEvolution::diagnostics_impl() const {
  using namespace diagnostics;
  typedef Diagnostic::Ptr Ptr;

  std::map<std::string, Ptr> result;
  result = {
    {"flux_staggered",               Ptr(new FluxStaggered(this))},
    {"flux_divergence",              Ptr(new FluxDivergence(this))},
  };
  return result;
}

RegionalGeometryEvolution::RegionalGeometryEvolution(IceGrid::ConstPtr grid)
  : GeometryEvolution(grid) {

  m_no_model_mask.create(m_grid, "no_model_mask", WITH_GHOSTS);
  m_no_model_mask.set_attrs("model_mask", "'no model' mask", "", "", "", 0);
}

void RegionalGeometryEvolution::set_no_model_mask_impl(const IceModelVec2Int &mask) {
  m_no_model_mask.copy_from(mask);
}

/*!
 * Disable ice flow in "no model" areas.
 */
void RegionalGeometryEvolution::compute_interface_fluxes(const IceModelVec2CellType &cell_type,
                                                         const IceModelVec2S        &ice_thickness,
                                                         const IceModelVec2V        &velocity,
                                                         const IceModelVec2Stag     &diffusive_flux,
                                                         IceModelVec2Stag           &output) {

  GeometryEvolution::compute_interface_fluxes(cell_type, ice_thickness,
                                              velocity, diffusive_flux,
                                              output);

  IceModelVec::AccessList list{&m_no_model_mask, &output};

  ParallelSection loop(m_grid->com);
  try {
    for (Points p(*m_grid); p; p.next()) {
      const int i = p.i(), j = p.j();

      const int M = m_no_model_mask.as_int(i, j);

      for (unsigned int n = 0; n < 2; ++n) {
        const int
          oi  = 1 - n,               // offset in the i direction
          oj  = n,                   // offset in the j direction
          i_n = i + oi,              // i index of a neighbor
          j_n = j + oj;              // j index of a neighbor

        const int M_n = m_no_model_mask.as_int(i_n, j_n);

        if (not (M == 0 and M_n == 0)) {
          output(i, j, n) = 0.0;
        }
      }
    }
  } catch (...) {
    loop.failed();
  }
  loop.check();
}

/*!
 * Set surface and basal mass balance to zero in "no model" areas.
 */
void RegionalGeometryEvolution::compute_surface_and_basal_mass_balance(double dt,
                                                                       const IceModelVec2Int      &thickness_bc_mask,
                                                                       const IceModelVec2S        &ice_thickness,
                                                                       const IceModelVec2CellType &cell_type,
                                                                       const IceModelVec2S        &surface_mass_flux,
                                                                       const IceModelVec2S        &basal_melt_rate,
                                                                       IceModelVec2S              &effective_SMB,
                                                                       IceModelVec2S              &effective_BMB) {
  GeometryEvolution::compute_surface_and_basal_mass_balance(dt,
                                                            thickness_bc_mask,
                                                            ice_thickness,
                                                            cell_type,
                                                            surface_mass_flux,
                                                            basal_melt_rate,
                                                            effective_SMB,
                                                            effective_BMB);

  IceModelVec::AccessList list{&m_no_model_mask, &effective_SMB, &effective_BMB};

  ParallelSection loop(m_grid->com);
  try {
    for (Points p(*m_grid); p; p.next()) {
      const int i = p.i(), j = p.j();

      if (m_no_model_mask(i, j) > 0.5) {
        effective_SMB(i, j) = 0.0;
        effective_BMB(i, j) = 0.0;
      }
    }
  } catch (...) {
    loop.failed();
  }
  loop.check();
}

void GeometryEvolution::set_no_model_mask(const IceModelVec2Int &mask) {
  this->set_no_model_mask_impl(mask);
}

void GeometryEvolution::set_no_model_mask_impl(const IceModelVec2Int &mask) {
  (void) mask;
  // the default implementation is a no-op
}

void grounding_line_flux(const IceModelVec2CellType &cell_type,
                         const IceModelVec2Stag &flux,
                         double dt,
                         bool add_values,
                         IceModelVec2S &output) {

  using mask::grounded;

  auto grid = output.grid();

  const double
    dx = grid->dx(),
    dy = grid->dy();

  auto cell_area = grid->cell_area();

  auto ice_density = grid->ctx()->config()->get_number("constants.ice.density");

  IceModelVec::AccessList list{&cell_type, &flux, &output};

  ParallelSection loop(grid->com);
  try {
    for (Points p(*grid); p; p.next()) {
      const int i = p.i(), j = p.j();

      double result = 0.0;

      if (cell_type.ocean(i ,j)) {
        auto M = cell_type.int_star(i, j);
        auto Q = flux.star(i, j);

        if (grounded(M.n) and Q.n <= 0.0) {
          result += Q.n * dx;
        }

        if (grounded(M.e) and Q.e <= 0.0) {
          result += Q.e * dy;
        }

        if (grounded(M.s) and Q.s >= 0.0) {
          result -= Q.s * dx;
        }

        if (grounded(M.w) and Q.w >= 0.0) {
          result -= Q.w * dy;
        }

        // convert from "m^3 / s" to "kg / m^2"
        result *= dt * (ice_density / cell_area);
      }

      if (add_values) {
        output(i, j) += result;
      } else {
        output(i, j) = result;
      }
    }
  } catch (...) {
    loop.failed();
  }
  loop.check();
}

/*!
 * Compute the total grounding line flux over a time step, in kg.
 */
double total_grounding_line_flux(const IceModelVec2CellType &cell_type,
                                 const IceModelVec2Stag &flux,
                                 double dt) {
  using mask::grounded;

  auto grid = cell_type.grid();

  const double
    dx = grid->dx(),
    dy = grid->dy();

  auto ice_density = grid->ctx()->config()->get_number("constants.ice.density");

  double total_flux = 0.0;

  IceModelVec::AccessList list{&cell_type, &flux};

  ParallelSection loop(grid->com);
  try {
    for (Points p(*grid); p; p.next()) {
      const int i = p.i(), j = p.j();

      double volume_flux = 0.0;

      if (cell_type.ocean(i ,j)) {
        auto M = cell_type.int_star(i, j);
        auto Q = flux.star(i, j); // m^2 / s

        if (grounded(M.n) and Q.n <= 0.0) {
          volume_flux += Q.n * dx;
        }

        if (grounded(M.e) and Q.e <= 0.0) {
          volume_flux += Q.e * dy;
        }

        if (grounded(M.s) and Q.s >= 0.0) {
          volume_flux -= Q.s * dx;
        }

        if (grounded(M.w) and Q.w >= 0.0) {
          volume_flux -= Q.w * dy;
        }
      }

      // convert from "m^3 / s" to "kg" and sum up
      total_flux += volume_flux * dt * ice_density;
    }
  } catch (...) {
    loop.failed();
  }
  loop.check();

  return GlobalSum(grid->com, total_flux);
}

} // end of namespace pism<|MERGE_RESOLUTION|>--- conflicted
+++ resolved
@@ -116,18 +116,12 @@
 
   // constants
   {
-<<<<<<< HEAD
-    ice_density   = config->get_double("constants.ice.density");
-    use_bmr       = config->get_boolean("geometry.update.use_basal_melt_rate");
-    use_part_grid = config->get_boolean("geometry.part_grid.enabled");
-
-    ocean_density = config->get_double("constants.sea_water.density");
-    prescribe_gl  = config->get_boolean("geometry.update.prescribe_groundingline");
-=======
+    ocean_density = config->get_number("constants.sea_water.density");
+    prescribe_gl  = config->get_flag("geometry.update.prescribe_groundingline");
+    
     ice_density   = config->get_number("constants.ice.density");
     use_bmr       = config->get_flag("geometry.update.use_basal_melt_rate");
     use_part_grid = config->get_flag("geometry.part_grid.enabled");
->>>>>>> 9964da54
   }
 
   // reported quantities
